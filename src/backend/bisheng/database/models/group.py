from datetime import datetime
<<<<<<< HEAD
from typing import List, Optional, Dict
=======
from typing import Dict, List, Optional
>>>>>>> 7f53ef65

from bisheng.database.base import session_getter
from bisheng.database.models.base import SQLModelSerializable
from sqlalchemy import Column, DateTime, delete, text, update
from sqlmodel import Field, select

# 默认用户组的ID
DefaultGroup = 2


class GroupBase(SQLModelSerializable):
    group_name: str = Field(index=False, description='前端展示名称', unique=True)
    remark: Optional[str] = Field(index=False)
<<<<<<< HEAD
    create_user: Optional[str] = Field(description="创建用户的ID")
    update_user: Optional[str] = Field(description="最近一次更新时，操作用户的ID")
=======
    create_user: Optional[int] = Field(index=True, description="创建用户的ID")
    update_user: Optional[int] = Field(description="更新用户的ID")
>>>>>>> 7f53ef65
    create_time: Optional[datetime] = Field(sa_column=Column(
        DateTime, nullable=False, index=True, server_default=text('CURRENT_TIMESTAMP')))
    update_time: Optional[datetime] = Field(
        sa_column=Column(DateTime,
                         nullable=False,
                         server_default=text('CURRENT_TIMESTAMP'),
                         onupdate=text('CURRENT_TIMESTAMP')))


class Group(GroupBase, table=True):
    # id = 2 表示默认用户组
    id: Optional[int] = Field(default=None, primary_key=True)


class GroupRead(GroupBase):
    id: Optional[int]
    group_admins: Optional[List[Dict]]


class GroupUpdate(GroupBase):
    role_name: Optional[str]
    remark: Optional[str]


class GroupCreate(GroupBase):
    group_admins: Optional[List[int]]


class GroupDao(GroupBase):

    @classmethod
    def get_user_group(cls, group_id: int) -> Group | None:
        with session_getter() as session:
            statement = select(Group).where(Group.id == group_id)
            return session.exec(statement).first()

    @classmethod
    def insert_group(cls, group: GroupCreate) -> Group:
        with session_getter() as session:
            group_add = Group.validate(group)
            session.add(group_add)
            session.commit()
            session.refresh(group_add)
            return group_add

    @classmethod
    def get_all_group(cls) -> list[Group]:
        with session_getter() as session:
            statement = select(Group)
            return session.exec(statement).all()

    @classmethod
    def get_group_by_ids(cls, ids: List[int]) -> list[Group]:
        if not ids:
            raise ValueError('ids is empty')
        with session_getter() as session:
            statement = select(Group).where(Group.id.in_(ids))
            return session.exec(statement).all()

    @classmethod
    def delete_group(cls, group_id: int):
        with session_getter() as session:
            session.exec(delete(Group).where(Group.id == group_id))
            session.commit()

    @classmethod
    def update_group(cls, group: Group) -> Group:
        with session_getter() as session:
            session.add(group)
            session.commit()
            session.refresh(group)
            return group

    @classmethod
    def update_group_update_user(cls, group_id: int, user_id: int):
        with session_getter() as session:
            statement = update(Group).where(Group.id == group_id).values(update_user=user_id,
                                                                         update_time=datetime.now())
            session.exec(statement)
            session.commit()<|MERGE_RESOLUTION|>--- conflicted
+++ resolved
@@ -1,9 +1,6 @@
+from ast import Dict
 from datetime import datetime
-<<<<<<< HEAD
-from typing import List, Optional, Dict
-=======
 from typing import Dict, List, Optional
->>>>>>> 7f53ef65
 
 from bisheng.database.base import session_getter
 from bisheng.database.models.base import SQLModelSerializable
@@ -17,13 +14,8 @@
 class GroupBase(SQLModelSerializable):
     group_name: str = Field(index=False, description='前端展示名称', unique=True)
     remark: Optional[str] = Field(index=False)
-<<<<<<< HEAD
-    create_user: Optional[str] = Field(description="创建用户的ID")
-    update_user: Optional[str] = Field(description="最近一次更新时，操作用户的ID")
-=======
     create_user: Optional[int] = Field(index=True, description="创建用户的ID")
     update_user: Optional[int] = Field(description="更新用户的ID")
->>>>>>> 7f53ef65
     create_time: Optional[datetime] = Field(sa_column=Column(
         DateTime, nullable=False, index=True, server_default=text('CURRENT_TIMESTAMP')))
     update_time: Optional[datetime] = Field(
