import hashlib
import json
import os
from typing import Dict, List, Optional
from urllib.parse import unquote

<<<<<<< HEAD
from fastapi import APIRouter, BackgroundTasks, File, Form, HTTPException, UploadFile, Request
from fastapi.encoders import jsonable_encoder
from sqlalchemy import func
from sqlmodel import select
from starlette.responses import FileResponse

from bisheng.api.errcode.base import UnAuthorizedError, NotFoundError
from bisheng.api.services.knowledge import KnowledgeService
from bisheng.api.services.knowledge_imp import (addEmbedding, decide_vectorstores,
                                                delete_es,
                                                delete_knowledge_file_vectors, delete_vector,
                                                text_knowledge, process_file_task)
from bisheng.api.v1.schemas import ChunkInput, UnifiedResponseModel, resp_200, resp_500, KnowledgeFileProcess, \
    KnowledgeFileOne
from bisheng.api.v2.utils import get_default_operator
from bisheng.cache.utils import save_download_file
from bisheng.database.base import session_getter
from bisheng.database.models.knowledge import (Knowledge, KnowledgeCreate, KnowledgeRead,
                                               KnowledgeUpdate, KnowledgeDao)
from bisheng.database.models.knowledge_file import (KnowledgeFile, KnowledgeFileDao,
                                                    KnowledgeFileRead, KnowledgeFileStatus)
=======
from bisheng.api.services import knowledge_imp
from bisheng.api.services.knowledge_imp import (addEmbedding, create_knowledge, decide_vectorstores,
                                                delete_es, delete_knowledge_by,
                                                delete_knowledge_file_vectors, delete_vector,
                                                text_knowledge)
from bisheng.api.v1.schemas import ChunkInput, UnifiedResponseModel, resp_200, resp_500
from bisheng.api.v2.schema.filelib import APIAddQAParam, APIAppendQAParam, QueryQAParam
from bisheng.cache.utils import save_download_file
from bisheng.database.base import session_getter
from bisheng.database.models.knowledge import (Knowledge, KnowledgeCreate, KnowledgeDao,
                                               KnowledgeRead, KnowledgeTypeEnum, KnowledgeUpdate)
from bisheng.database.models.knowledge_file import (KnowledgeFile, KnowledgeFileDao,
                                                    KnowledgeFileRead, QAKnoweldgeDao, QAKnowledge,
                                                    QAKnowledgeUpsert)
>>>>>>> a807490e
from bisheng.database.models.message import ChatMessageDao
from bisheng.database.models.role_access import AccessType
from bisheng.interface.embeddings.custom import FakeEmbedding
from bisheng.utils.logger import logger
from bisheng.utils.minio_client import MinioClient
<<<<<<< HEAD
=======
from fastapi import APIRouter, BackgroundTasks, Body, File, Form, HTTPException, UploadFile
from fastapi.encoders import jsonable_encoder
from sqlalchemy import func, or_
from sqlmodel import select
from starlette.responses import FileResponse
>>>>>>> a807490e

# build router
router = APIRouter(prefix='/filelib', tags=['OpenAPI', 'Knowledge'])


@router.post('/', status_code=201)
def create(request: Request,
           knowledge: KnowledgeCreate):
    """创建知识库."""
    login_user = get_default_operator()
    db_knowledge = KnowledgeService.create_knowledge(request, login_user, knowledge)
    return resp_200(db_knowledge)


@router.put('/', status_code=201)
def update_knowledge(*, request: Request,
                     knowledge: KnowledgeUpdate):
    """ 更新知识库."""
    login_user = get_default_operator()
    db_knowledge = KnowledgeService.update_knowledge(request, login_user, knowledge)
    return resp_200(db_knowledge)


@router.get('/', status_code=200)
def get_knowledge(*, request: Request,
                  name: str = None,
                  page_size: Optional[int] = 10,
                  page_num: Optional[int] = 1):
    """ 读取所有知识库信息. """
    login_user = get_default_operator()
    res, total = KnowledgeService.get_knowledge(request, login_user, name, page_num, page_size)
    return resp_200(data={
        'data': res,
        'total': total
    })


@router.delete('/{knowledge_id}', status_code=200)
def delete_knowledge_api(*, request: Request,
                         knowledge_id: int):
    """ 删除知识库信息. """
    login_user = get_default_operator()
    KnowledgeService.delete_knowledge(request, login_user, knowledge_id)
    return resp_200(message='knowledge deleted successfully')


# 清空知识库的所有文件内容
@router.delete('/clear/{knowledge_id}', status_code=200)
def clear_knowledge_files(*, request: Request,
                          knowledge_id: int):
    """ 清空知识库的内容. """
    login_user = get_default_operator()
    KnowledgeService.delete_knowledge(request, login_user, knowledge_id, only_clear=True)
    return resp_200(message='knowledge clear successfully')


@router.post('/file/{knowledge_id}',
             response_model=UnifiedResponseModel[KnowledgeFileRead],
             status_code=200)
async def upload_file(request: Request,
                      knowledge_id: int,
                      separator: Optional[List[str]] = Form(default=None, description="切分文本规则, 不传则为默认"),
                      separator_rule: Optional[List[str]] = Form(default=None,
                                                                 description="切分规则前还是后进行切分；before/after"),
                      chunk_size: Optional[int] = Form(default=None, description="切分文本长度，不传则为默认"),
                      chunk_overlap: Optional[int] = Form(default=None, description="切分文本重叠长度，不传则为默认"),
                      callback_url: Optional[str] = Form(default=None, description="回调地址"),
                      file: UploadFile = File(...),
<<<<<<< HEAD
                      background_tasks: BackgroundTasks = None):
    file_name = file.filename
    if not file_name:
        return resp_500(message='file name must be not empty')
=======
                      background_tasks: BackgroundTasks):
    file_name = unquote(file.filename)
>>>>>>> a807490e
    # 缓存本地
    file_byte = await file.read()
    file_path = save_download_file(file_byte, 'bisheng', file_name)

    loging_user = get_default_operator()
    req_data = KnowledgeFileProcess(
        knowledge_id=knowledge_id,
        separator=separator,
        separator_rule=separator_rule,
        chunk_size=chunk_size,
        chunk_overlap=chunk_overlap,
        callback_url=callback_url,
        file_list=[KnowledgeFileOne(file_path=file_path)]
    )
    res = KnowledgeService.process_knowledge_file(request=request, login_user=loging_user,
                                                  background_tasks=background_tasks, req_data=req_data)
    return resp_200(data=res[0])


@router.delete('/file/{file_id}', status_code=200)
<<<<<<< HEAD
def delete_knowledge_file(request: Request, file_id: int):
    """ 删除知识库中的文件 """
    login_user = get_default_operator()
    KnowledgeService.delete_knowledge_file(request, login_user, [file_id])
    return resp_200()
=======
def delete_knowledge_file(
    *,
    file_id: int,
):
    """ 删除知识文件信息 """
    with session_getter() as session:
        knowledge_file = session.get(KnowledgeFile, file_id)
    if not knowledge_file:
        raise HTTPException(status_code=404, detail='文件不存在')

    try:
        delete_knowledge_file_vectors([file_id])
        KnowledgeFileDao.delete_batch(file_ids=[file_id])
        return resp_200()
    except Exception as e:
        return resp_500(message=f'error e={str(e)}')
>>>>>>> a807490e


@router.post('/delete_file', status_code=200)
def delete_file_batch_api(request: Request, file_ids: List[int]):
    """ 批量删除知识文件信息 """
<<<<<<< HEAD
    login_user = get_default_operator()
    KnowledgeService.delete_knowledge_file(request, login_user, file_ids)
    return resp_200()


@router.get('/file/list', status_code=200)
def get_filelist(request: Request,
                 knowledge_id: int,
                 keyword: str = None,
                 status: Optional[int] = None,
                 page_size: int = 10,
                 page_num: int = 1):
    """ 获取知识库文件信息. """
    login_user = get_default_operator()
    data, total, flag = KnowledgeService.get_knowledge_files(request, login_user, knowledge_id, keyword, status,
                                                             page_num, page_size)
    return resp_200(data={
        'data': data,
        'total': total,
        'writeable': flag
    })
=======
    with session_getter() as session:
        knowledge_file = session.exec(select(KnowledgeFile).where(KnowledgeFile.id.in_(file_ids)))
    if not knowledge_file:
        raise HTTPException(status_code=404, detail='文件不存在')

    try:
        delete_knowledge_file_vectors(file_ids)
        KnowledgeFileDao.delete_batch(file_ids=file_ids)
    except Exception as e:
        return resp_500(message=f'error e={str(e)}')


@router.get('/file/{knowledge_id}', status_code=200)
def get_filelist(*, knowledge_id: int, page_size: int = 10, page_num: int = 1):
    """ 获取知识库文件信息. """

    # 查询当前知识库，是否有写入权限
    db_knowledge = KnowledgeDao.query_by_id(knowledge_id)
    if not db_knowledge:
        raise HTTPException(status_code=500, detail='当前知识库不可用，返回上级目录')

    writable = True
    # 查找上传的文件信息
    if db_knowledge.type == KnowledgeTypeEnum.NORMAL.value:
        with session_getter() as session:
            total_count = session.scalar(
                select(func.count(
                    KnowledgeFile.id)).where(KnowledgeFile.knowledge_id == knowledge_id))
            files = session.exec(
                select(KnowledgeFile).where(KnowledgeFile.knowledge_id == knowledge_id).order_by(
                    KnowledgeFile.update_time.desc()).offset(
                        page_size * (page_num - 1)).limit(page_size)).all()
            data = [jsonable_encoder(knowledgefile) for knowledgefile in files]
    elif db_knowledge.type == KnowledgeTypeEnum.QA.value:
        qa_list, total_count = knowledge_imp.list_qa_by_knowledge_id(knowledge_id, page_size,
                                                                     page_num, None, None, None)
        data = [jsonable_encoder(qa) for qa in qa_list]
    return {'data': data, 'total': total_count, 'writeable': writable}
>>>>>>> a807490e


@router.post('/chunks', response_model=UnifiedResponseModel[KnowledgeFileRead], status_code=200)
async def post_chunks(request: Request,
                      knowledge_id: int = Form(...),
                      metadata: str = Form(...),
                      separator: Optional[List[str]] = Form(default=None),
                      separator_rule: Optional[List[str]] = Form(default=None),
                      chunk_size: Optional[int] = Form(default=None),
                      chunk_overlap: Optional[int] = Form(default=None),
                      file: UploadFile = File(...)):
    """ 上传文件到知识库内，同步接口 """
    file_name = file.filename
    if not file_name:
        return resp_500(message='file name must be not empty')
    file_byte = await file.read()
    file_path = save_download_file(file_byte, 'bisheng', file_name)

    login_user = get_default_operator()

    req_data = KnowledgeFileProcess(
        knowledge_id=knowledge_id,
        separator=separator,
        separator_rule=separator_rule,
        chunk_size=chunk_size,
        chunk_overlap=chunk_overlap,
        file_list=[KnowledgeFileOne(file_path=file_path)],
        extra=metadata
    )

    res = KnowledgeService.sync_process_knowledge_file(request, login_user, req_data)
    return resp_200(data=res[0])


@router.post('/chunks_string',
             response_model=UnifiedResponseModel[KnowledgeFileRead],
             status_code=200)
async def post_string_chunks(request: Request, document: ChunkInput):
    """ 获取知识库文件信息. """

    # 字符串存入到文件中
    content = '\n\n'.join([doc.page_content for doc in document.documents])
    content_bytes = bytes(content, encoding='utf-8')
    file_name = document.documents[0].metadata.get('source')
    file_path = save_download_file(content_bytes, 'bisheng', file_name)

    login_user = get_default_operator()

    req_data = KnowledgeFileProcess(
        knowledge_id=document.knowledge_id,
        separator=["\n\n"],
        separator_rule=["after"],
        file_list=[KnowledgeFileOne(file_path=file_path)],
        extra=json.dumps(document.documents[0].metadata, ensure_ascii=False)
    )

    knowledge, failed_files, process_files, _ = KnowledgeService.save_knowledge_file(login_user,
                                                                                     req_data)
    if failed_files:
        return resp_200(data=failed_files[0])

    res = text_knowledge(knowledge, process_files[0], document.documents)

    return resp_200(data=res)


@router.post('/chunk_clear', status_code=200)
async def clear_tmp_chunks_data(body: Dict):
    # 通过接口删除milvus、es 数据
    flow_id = body.get('flow_id')
    chat_id = body.get('chat_id')

    if flow_id and not chat_id:
        # 清理技能下的临时文件
        flow_id = flow_id.replace('-', '')
        collection_name = f'tmp_{flow_id}_1'
        delete_es(collection_name)
        delete_vector(collection_name, None)
    if chat_id:
        #  查询自动生成的
        message = ChatMessageDao.get_latest_message_by_chatid(chat_id)
        if message:
            collection_name = f'tmp_{message.flow_id.hex}_{chat_id}'
            delete_es(collection_name)
            delete_vector(collection_name, None)

    return resp_200()


@router.get('/dump_vector', status_code=200)
def dump_vector_knowledge(collection_name: str, expr: str = None, store: str = 'Milvus'):
    # dump vector db
    embedding_tmp = FakeEmbedding()
    vector_store = decide_vectorstores(collection_name, store, embedding_tmp)

    if vector_store and vector_store.col:
        fields = [
            s.name for s in vector_store.col.schema.fields
            if s.name not in ['pk', 'bbox', 'vector']
        ]
        res_list = vector_store.col.query('file_id>1', output_fields=fields)
        return resp_200(res_list)
    else:
        return resp_500('参数错误')


@router.get('/download_statistic')
def download_statistic_file(file_path: str):
    file_name = os.path.basename(file_path)
    return FileResponse(file_path, filename=file_name)


@router.post('/add_qa')
def add_qa(*,
           knowledge_id: int = Body(embed=True),
           data: List[APIAddQAParam] = Body(embed=True),
           user_id: Optional[int] = Body(default=None, embed=True)):

    user_id = user_id if user_id else settings.get_from_db('default_operator').get('user')
    knowledge = KnowledgeDao.query_by_id(knowledge_id)
    logger.info('add_qa_data knowledge_id={} size={}', knowledge_id, len(data))
    res = []
    for item in data:
        qa_insert = QAKnowledgeUpsert(knowledge_id=knowledge_id,
                                      questions=[item.question],
                                      answers=item.answer,
                                      user_id=user_id,
                                      extra_meta=json.dumps(item.extra),
                                      source=3)

        res.append(knowledge_imp.add_qa(knowledge, qa_insert))

    return resp_200(res)


@router.post('/add_relative_qa', response_model=List[QAKnowledge])
def append_qa(*,
              knowledge_id: int = Body(embed=True),
              data: APIAppendQAParam = Body(embed=True),
              user_id: Optional[int] = Body(default=None, embed=True)):

    user_id = user_id if user_id else settings.get_from_db('default_operator').get('user')
    knowledge = KnowledgeDao.query_by_id(knowledge_id)
    qa_db = QAKnoweldgeDao.get_qa_knowledge_by_primary_id(data.id)
    if not qa_db:
        return HTTPException(404, detail='qa 对没有找到')

    qa_insert = QAKnowledgeUpsert.validate(knowledge)
    qa_insert.questions.extend(data.relative_questions)

    return resp_200(knowledge_imp.add_qa(knowledge, qa_insert))


@router.delete('/qa/{qa_id}', status_code=200)
def delete_qa_data(*, qa_id: int, question: Optional[str] = None):
    """ 删除qa 问题对信息 """
    qa = QAKnoweldgeDao.get_qa_knowledge_by_primary_id(qa_id)

    if not qa:
        raise HTTPException(status_code=404, detail='qa 不存在')

    if question:
        qa.questions = [q for q in qa.questions if q != question]
        QAKnoweldgeDao.update(qa)
    else:
        QAKnoweldgeDao.delete_batch([qa_id])
    try:
        knowledge = KnowledgeDao.query_by_id(qa.knowledge_id)
        knowledge_imp.delete_vector_data(knowledge, file_ids=[qa_id])
        if question:
            knowledge_imp.QA_save_knowledge(knowledge, qa)
        return resp_200()
    except Exception as e:
        return resp_500(message=f'error e={str(e)}')


@router.post('/update_qa', status_code=200)
def update_qa(
        *,
        id: int = Body(embed=True),
        question: Optional[str] = Body(default=None, embed=True),
        original_question: Optional[str] = Body(default=None, embed=True),
        answer: Optional[List[str]] = Body(default=None, embed=True),
):
    """ 删除qa 问题对信息 """
    qa = QAKnoweldgeDao.get_qa_knowledge_by_primary_id(id)

    if not qa:
        raise HTTPException(status_code=404, detail='qa 不存在')

    if original_question:
        qa.questions = [q if q != question else question for q in qa.questions]
    else:
        qa.questions = [question]
    if answer:
        qa.answers = json.dumps(answer, ensure_ascii=False)
    QAKnoweldgeDao.update(qa)

    try:
        knowledge = KnowledgeDao.query_by_id(qa.knowledge_id)
        if question:
            knowledge_imp.delete_vector_data(knowledge, file_ids=[id])
            knowledge_imp.QA_save_knowledge(knowledge, qa)
        return resp_200()
    except Exception as e:
        return resp_500(message=f'error e={str(e)}')


@router.get('/detail_qa', status_code=200)
def detail_qa(*, id: int):
    """ 获取问题对信息 """
    qa = QAKnoweldgeDao.get_qa_knowledge_by_primary_id(id)
    return resp_200(qa)


@router.post('/query_qa', status_code=200)
def query_qa(QueryQAParam: QueryQAParam):
    """ 删除qa 问题对信息 """
    sources = [1, 2]  # 3 是api倒入的
    qa_list = QAKnoweldgeDao.query_by_condition_v1(source=sources,
                                                   create_start=QueryQAParam.timeRange[0],
                                                   create_end=QueryQAParam.timeRange[1])
    if qa_list:
        for q in qa_list:
            q.answers = json.loads(q.answers)

    return resp_200(qa_list)<|MERGE_RESOLUTION|>--- conflicted
+++ resolved
@@ -4,8 +4,29 @@
 from typing import Dict, List, Optional
 from urllib.parse import unquote
 
-<<<<<<< HEAD
 from fastapi import APIRouter, BackgroundTasks, File, Form, HTTPException, UploadFile, Request
+from bisheng.api.services import knowledge_imp
+from bisheng.api.services.knowledge_imp import (addEmbedding, create_knowledge, decide_vectorstores,
+                                                delete_es, delete_knowledge_by,
+                                                delete_knowledge_file_vectors, delete_vector,
+                                                text_knowledge)
+from bisheng.api.v1.schemas import ChunkInput, UnifiedResponseModel, resp_200, resp_500
+from bisheng.api.v2.schema.filelib import APIAddQAParam, APIAppendQAParam, QueryQAParam
+from bisheng.cache.utils import save_download_file
+from bisheng.database.base import session_getter
+from bisheng.database.models.knowledge import (Knowledge, KnowledgeCreate, KnowledgeDao,
+                                               KnowledgeRead, KnowledgeTypeEnum, KnowledgeUpdate)
+from bisheng.database.models.knowledge_file import (KnowledgeFile, KnowledgeFileDao,
+                                                    KnowledgeFileRead, QAKnoweldgeDao, QAKnowledge,
+                                                    QAKnowledgeUpsert)
+from bisheng.database.models.message import ChatMessageDao
+from bisheng.database.models.role_access import AccessType, RoleAccess
+from bisheng.database.models.user import User
+from bisheng.interface.embeddings.custom import FakeEmbedding
+from bisheng.settings import settings
+from bisheng.utils.logger import logger
+from bisheng.utils.minio_client import MinioClient
+from fastapi import APIRouter, BackgroundTasks, Body, File, Form, HTTPException, UploadFile
 from fastapi.encoders import jsonable_encoder
 from sqlalchemy import func
 from sqlmodel import select
@@ -26,35 +47,11 @@
                                                KnowledgeUpdate, KnowledgeDao)
 from bisheng.database.models.knowledge_file import (KnowledgeFile, KnowledgeFileDao,
                                                     KnowledgeFileRead, KnowledgeFileStatus)
-=======
-from bisheng.api.services import knowledge_imp
-from bisheng.api.services.knowledge_imp import (addEmbedding, create_knowledge, decide_vectorstores,
-                                                delete_es, delete_knowledge_by,
-                                                delete_knowledge_file_vectors, delete_vector,
-                                                text_knowledge)
-from bisheng.api.v1.schemas import ChunkInput, UnifiedResponseModel, resp_200, resp_500
-from bisheng.api.v2.schema.filelib import APIAddQAParam, APIAppendQAParam, QueryQAParam
-from bisheng.cache.utils import save_download_file
-from bisheng.database.base import session_getter
-from bisheng.database.models.knowledge import (Knowledge, KnowledgeCreate, KnowledgeDao,
-                                               KnowledgeRead, KnowledgeTypeEnum, KnowledgeUpdate)
-from bisheng.database.models.knowledge_file import (KnowledgeFile, KnowledgeFileDao,
-                                                    KnowledgeFileRead, QAKnoweldgeDao, QAKnowledge,
-                                                    QAKnowledgeUpsert)
->>>>>>> a807490e
 from bisheng.database.models.message import ChatMessageDao
 from bisheng.database.models.role_access import AccessType
 from bisheng.interface.embeddings.custom import FakeEmbedding
 from bisheng.utils.logger import logger
 from bisheng.utils.minio_client import MinioClient
-<<<<<<< HEAD
-=======
-from fastapi import APIRouter, BackgroundTasks, Body, File, Form, HTTPException, UploadFile
-from fastapi.encoders import jsonable_encoder
-from sqlalchemy import func, or_
-from sqlmodel import select
-from starlette.responses import FileResponse
->>>>>>> a807490e
 
 # build router
 router = APIRouter(prefix='/filelib', tags=['OpenAPI', 'Knowledge'])
@@ -123,15 +120,10 @@
                       chunk_overlap: Optional[int] = Form(default=None, description="切分文本重叠长度，不传则为默认"),
                       callback_url: Optional[str] = Form(default=None, description="回调地址"),
                       file: UploadFile = File(...),
-<<<<<<< HEAD
                       background_tasks: BackgroundTasks = None):
     file_name = file.filename
     if not file_name:
         return resp_500(message='file name must be not empty')
-=======
-                      background_tasks: BackgroundTasks):
-    file_name = unquote(file.filename)
->>>>>>> a807490e
     # 缓存本地
     file_byte = await file.read()
     file_path = save_download_file(file_byte, 'bisheng', file_name)
@@ -152,36 +144,16 @@
 
 
 @router.delete('/file/{file_id}', status_code=200)
-<<<<<<< HEAD
 def delete_knowledge_file(request: Request, file_id: int):
     """ 删除知识库中的文件 """
     login_user = get_default_operator()
     KnowledgeService.delete_knowledge_file(request, login_user, [file_id])
     return resp_200()
-=======
-def delete_knowledge_file(
-    *,
-    file_id: int,
-):
-    """ 删除知识文件信息 """
-    with session_getter() as session:
-        knowledge_file = session.get(KnowledgeFile, file_id)
-    if not knowledge_file:
-        raise HTTPException(status_code=404, detail='文件不存在')
-
-    try:
-        delete_knowledge_file_vectors([file_id])
-        KnowledgeFileDao.delete_batch(file_ids=[file_id])
-        return resp_200()
-    except Exception as e:
-        return resp_500(message=f'error e={str(e)}')
->>>>>>> a807490e
 
 
 @router.post('/delete_file', status_code=200)
 def delete_file_batch_api(request: Request, file_ids: List[int]):
     """ 批量删除知识文件信息 """
-<<<<<<< HEAD
     login_user = get_default_operator()
     KnowledgeService.delete_knowledge_file(request, login_user, file_ids)
     return resp_200()
@@ -203,46 +175,6 @@
         'total': total,
         'writeable': flag
     })
-=======
-    with session_getter() as session:
-        knowledge_file = session.exec(select(KnowledgeFile).where(KnowledgeFile.id.in_(file_ids)))
-    if not knowledge_file:
-        raise HTTPException(status_code=404, detail='文件不存在')
-
-    try:
-        delete_knowledge_file_vectors(file_ids)
-        KnowledgeFileDao.delete_batch(file_ids=file_ids)
-    except Exception as e:
-        return resp_500(message=f'error e={str(e)}')
-
-
-@router.get('/file/{knowledge_id}', status_code=200)
-def get_filelist(*, knowledge_id: int, page_size: int = 10, page_num: int = 1):
-    """ 获取知识库文件信息. """
-
-    # 查询当前知识库，是否有写入权限
-    db_knowledge = KnowledgeDao.query_by_id(knowledge_id)
-    if not db_knowledge:
-        raise HTTPException(status_code=500, detail='当前知识库不可用，返回上级目录')
-
-    writable = True
-    # 查找上传的文件信息
-    if db_knowledge.type == KnowledgeTypeEnum.NORMAL.value:
-        with session_getter() as session:
-            total_count = session.scalar(
-                select(func.count(
-                    KnowledgeFile.id)).where(KnowledgeFile.knowledge_id == knowledge_id))
-            files = session.exec(
-                select(KnowledgeFile).where(KnowledgeFile.knowledge_id == knowledge_id).order_by(
-                    KnowledgeFile.update_time.desc()).offset(
-                        page_size * (page_num - 1)).limit(page_size)).all()
-            data = [jsonable_encoder(knowledgefile) for knowledgefile in files]
-    elif db_knowledge.type == KnowledgeTypeEnum.QA.value:
-        qa_list, total_count = knowledge_imp.list_qa_by_knowledge_id(knowledge_id, page_size,
-                                                                     page_num, None, None, None)
-        data = [jsonable_encoder(qa) for qa in qa_list]
-    return {'data': data, 'total': total_count, 'writeable': writable}
->>>>>>> a807490e
 
 
 @router.post('/chunks', response_model=UnifiedResponseModel[KnowledgeFileRead], status_code=200)
