--- conflicted
+++ resolved
@@ -1,4 +1,3 @@
-<<<<<<< HEAD
 import MessageButtons from "@/components/bs-comp/chatComponent/MessageButtons";
 import SourceEntry from "@/components/bs-comp/chatComponent/SourceEntry";
 import { AvatarIcon } from "@/components/bs-icons/avatar";
@@ -33,7 +32,7 @@
     "#95A5A6"
 ]
 
-export default function MessageBs({ audit, mark = false, logo, data, onUnlike = () => { }, onSource, onMarkClick, url = '', id = 0 }: { logo: string, data: WorkflowMessage, onUnlike?: any, onSource?: any, id?: string | number, url?: string }) {
+export default function MessageBs({ audit, mark = false, msgVNode = null, logo, data, onUnlike = () => { }, onSource, onMarkClick, url = '', id = 0  }: { logo: string, data: WorkflowMessage, onUnlike?: any, onSource?: any, id?: string | number, url?: string }) {
     const avatarColor = colorList[
         (data.sender?.split('').reduce((num, s) => num + s.charCodeAt(), 0) || 0) % colorList.length
     ]
@@ -42,7 +41,6 @@
 
         return msg
             .replaceAll('$$', '$') // latex
-            .replaceAll(/(\n\s{4,})/g, '\n   ') // 禁止4空格转代码
             .replace(/(?<![\n\|])\n(?!\n)/g, '\n\n') // 单个换行符
     }, [data.message])
 
@@ -143,156 +141,6 @@
                         mark={mark}
                         id={data.id || data.message_id}
                         data={data.liked}
-                        onUnlike={onUnlike}
-                        onCopy={handleCopyMessage}
-                        onMarkClick={onMarkClick}
-                    ></MessageButtons>
-                </div>
-            }
-        </div>
-    </div>
-};
-=======
-import MessageButtons from "@/components/bs-comp/chatComponent/MessageButtons";
-import SourceEntry from "@/components/bs-comp/chatComponent/SourceEntry";
-import { AvatarIcon } from "@/components/bs-icons/avatar";
-import { LoadingIcon } from "@/components/bs-icons/loading";
-import { CodeBlock } from "@/modals/formModal/chatMessage/codeBlock";
-import { WorkflowMessage } from "@/types/flow";
-import { formatStrTime } from "@/util/utils";
-import { copyText } from "@/utils";
-import { useMemo, useRef } from "react";
-import ReactMarkdown from "react-markdown";
-import rehypeMathjax from "rehype-mathjax";
-import remarkGfm from "remark-gfm";
-import remarkMath from "remark-math";
-import ChatFile from "./ChatFileFile";
-import { useMessageStore } from "./messageStore";
-import { Badge } from "@/components/bs-ui/badge";
-import { ShieldAlert } from "lucide-react";
-
-// 颜色列表
-const colorList = [
-    "#111",
-    "#FF5733",
-    "#3498DB",
-    "#27AE60",
-    "#E74C3C",
-    "#9B59B6",
-    "#F1C40F",
-    "#34495E",
-    "#16A085",
-    "#E67E22",
-    "#95A5A6"
-]
-
-export default function MessageBs({ audit, mark = false, msgVNode = null, logo, data, onUnlike = () => { }, onSource, onMarkClick }: { logo: string, data: WorkflowMessage, onUnlike?: any, onSource?: any }) {
-    const avatarColor = colorList[
-        (data.sender?.split('').reduce((num, s) => num + s.charCodeAt(), 0) || 0) % colorList.length
-    ]
-    const message = useMemo(() => {
-        const msg = typeof data.message === 'string' ? data.message : data.message.msg
-
-        return msg
-            .replaceAll('$$', '$') // latex
-            .replace(/(?<![\n\|])\n(?!\n)/g, '\n\n') // 单个换行符
-    }, [data.message])
-
-    const mkdown = useMemo(
-        () => (
-            <ReactMarkdown
-                remarkPlugins={[remarkGfm, remarkMath]}
-                rehypePlugins={[rehypeMathjax]}
-                linkTarget="_blank"
-                className="bs-mkdown inline-block break-all max-w-full text-sm text-text-answer "
-                components={{
-                    code: ({ node, inline, className, children, ...props }) => {
-                        if (children.length) {
-                            if (children[0] === "▍") {
-                                return (<span className="form-modal-markdown-span"> ▍ </span>);
-                            }
-                            if (typeof children[0] === "string") {
-                                children[0] = children[0].replace("▍", "▍");
-                            }
-                        }
-
-                        const match = /language-(\w+)/.exec(className || "");
-
-                        return !inline ? (
-                            <CodeBlock
-                                key={Math.random()}
-                                language={(match && match[1]) || ""}
-                                value={String(children).replace(/\n$/, "")}
-                                {...props}
-                            />
-                        ) : (
-                            <code className={className} {...props}> {children} </code>
-                        );
-                    },
-                }}
-            >
-                {message}
-            </ReactMarkdown>
-        ),
-        [message]
-    )
-
-    const messageRef = useRef<HTMLDivElement>(null)
-    const handleCopyMessage = () => {
-        // api data.id
-        copyText(messageRef.current)
-    }
-    const chatId = useMessageStore(state => state.chatId)
-    return <div className="flex w-full">
-        <div className="w-fit group max-w-[90%]">
-            <div className="flex justify-between items-center mb-1">
-                {data.sender ? <p className="text-gray-600 text-xs">{data.sender}</p> : <p />}
-                <div className={`text-right group-hover:opacity-100 opacity-0`}>
-                    <span className="text-slate-400 text-sm">{formatStrTime(data.update_time, 'MM 月 dd 日 HH:mm')}</span>
-                </div>
-            </div>
-            {audit && data.review_status === 3 && <Badge variant="destructive" className="bg-red-500"><ShieldAlert className="size-4" /> 违规情况: {data.review_reason}</Badge>}
-            <div className="min-h-8 px-6 py-4 rounded-2xl bg-[#F5F6F8] dark:bg-[#313336]">
-                <div className="flex gap-2">
-                    {logo ? <div className="max-w-6 min-w-6 max-h-6 rounded-full overflow-hidden">
-                        <img className="w-6 h-6" src={logo} />
-                    </div>
-                        : <div className="w-6 h-6 min-w-6 flex justify-center items-center rounded-full" style={{ background: avatarColor }} >
-                            <AvatarIcon />
-                        </div>}
-                    {message || data.files.length ?
-                        <div ref={messageRef} className="text-sm max-w-[calc(100%-24px)]">
-                            {message && mkdown}
-                            {data.files.length > 0 && data.files.map(file => <ChatFile key={file.path} fileName={file.name} filePath={file.path} />)}
-                            {/* @user */}
-                            {data.receiver && <p className="text-blue-500 text-sm">@ {data.receiver.user_name}</p>}
-                            {/* 光标 */}
-                            {/* {data.message.toString() && !data.end && <div className="animate-cursor absolute w-2 h-5 ml-1 bg-gray-600" style={{ left: cursor.x, top: cursor.y }}></div>} */}
-                        </div>
-                        : <div>{
-                            !data.end && <LoadingIcon className="size-6 text-primary" />
-                        }</div>
-                    }
-                </div>
-            </div>
-            {/* 附加信息 */}
-            {
-                data.end && <div className="flex justify-between mt-2">
-                    <SourceEntry
-                        extra={data.extra || {}}
-                        end={data.end}
-                        source={data.source}
-                        className="pl-4"
-                        onSource={() => onSource?.({
-                            chatId,
-                            messageId: data.id || data.message_id,
-                            message,
-                        })}
-                    />
-                    <MessageButtons
-                        mark={mark}
-                        id={data.id || data.message_id}
-                        data={data.liked}
                         msgVNode={msgVNode}
                         onUnlike={onUnlike}
                         onCopy={handleCopyMessage}
@@ -302,5 +150,4 @@
             }
         </div>
     </div>
-};
->>>>>>> 29e2ebd0
+};