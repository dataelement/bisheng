knowledges:
  unstructured_api_url: ""  # 毕昇非结构化数据解析服务地址，提供包括OCR文字识别、表格识别、版式分析等能力。非必填，溯源必填
  embeddings: # 配置知识库的embedding服务，以下示例填写了两类embedding服务的配置方法，第一个是openai的embedding模型服务的配置方法，第二个是本地部署的embedding模型服务的配置方法，如果有多个可以添加多个
    text-embedding-ada-002: # 知识库下拉框中显示的embedding模型的名称，可自定义
      openai_api_base: "https://api.openai.com/v1"
      openai_proxy: "" # 如果是自己代理的服务地址，则填在这里
      openai_api_key: "" # 私有的，openai账号的key
      # deployment: ""  # azure 部署需要
      # openai_api_type: ""    # azure api_type
      # openai_api_version: ""  # azure api_version
    embedding-host: # 知识库下拉框中显示的embedding模型的名称，可自定义
      host_base_url: "" # 在模型管理页面中已上线的embedding服务的地址
      model: "" # 在模型管理页面中已上线的embedding模型的名称
    # custom-embedding:
    #   component: custom
    
  vectorstores:
    # Milvus 最低要求cpu 4C 8G 推荐4C 16G
    Milvus: # 如果需要切换其他vectordb，确保其他服务已经启动，然后配置对应参数
      connection_args: {'host': 'milvus', 'port': '19530', 'user': '', 'password': '', 'secure': False}
      # partiton-key model, 用于分区的字段，如果不配置默认True， 分区后，新的partiton不会新建collection，可以通过增加suffix强制增加collection
      is_partition: False
      partition_suffix: 1
    # 可选配置，有些类型的场景使用ES可以提高召回效果
    ElasticKeywordsSearch:
      elasticsearch_url: 'http://elasticsearch:9200'
      ssl_verify: "{'basic_auth': ('elastic', 'password')}"
      #   ssl_verify: "{'ca_certs': False, 'basic_auth': ('elastic', 'F94h5JtdQn6EQB-G9Hjv'), 'verify_certs': False}"
  minio: # 如果要支持溯源功能，由于溯源会展示源文件，必须配置 oss 存储
     SCHEMA: false         # 是否支持 https
     CERT_CHECK: false         # 是否校验 http证书
     MINIO_ENDPOINT: "minio:9000"       # 这个地址用来写请求, 使用同一个docker-compose 启动，能通过容器名访问
     MINIO_SHAREPOIN: "minio:9000"      # 确保和nginx的代理地址一致。同一个docker-compose启动可以直接使用默认值
     MINIO_ACCESS_KEY: "minioadmin"
     MINIO_SECRET_KEY: "minioadmin"
  #

default_llm:
  # 全局配置大模型    
  model: "" # 在模型管理页面中已上线的大模型服务的名称
  host_base_url: "" # 在模型管理页面中已上线的大模型服务的地址

llm_request:
  # 模型访问的超时配置
  request_timeout: 600
  max_retries: 1
  stream: true


# 是否需要验证码
use_captcha:
  True

# 聊天对话框配置
dialog_tips:
  "内容由AI生成，仅供参考！"

env:
  # 聊天窗口支持快捷搜索的搜索引擎
  # dialog_quick_search: http://www.baidu.com/s?wd=
  # 可配置与http不一致的websocket地址
  # websocket_url: 192.168.106.120:3003
  office_url: http://IP:8701 # office 组件访问地址，需要浏览器能直接访问

# 智能助手相关配置
gpts:
  prompt_type: "DEFAULT_SYSTEM_MESSAGE"
  agent_executor:
    # 默认agent的executor, 如果模型里有配置优先用模型的
    type: 'get_openai_functions_agent_executor'
    interrupt_before_action: False
    recursion_limit: 50
  #  助手可选大模型列表，第一个为默认模型
  llms:
    - type: 'ChatOpenAI'
      model_name: 'gpt-4-0125-preview'
      # model: 'gpt-3.5-turbo-0125'
      openai_api_key: ''
      openai_proxy: 'http://118.195.232.223:39995'
      temperature: 0.0
    - type: 'HostQwenChat'
      model_name: 'Qwen-1_8B-Chat'
      host_base_url: 'http://192.168.106.12:9001/v2.1/models'
      temperature: 0.01
<<<<<<< HEAD
=======
      agent_executor_type: 'get_qwen_local_functions_agent_executor'
>>>>>>> 8263d522
  # 助手选择的知识库，使用如下ID的检索技能进行 知识库检索
  default-retrieval: 'c8f42e63-cb1a-4a27-ad1a-37abb53a1cf3'
<|MERGE_RESOLUTION|>--- conflicted
+++ resolved
@@ -82,9 +82,6 @@
       model_name: 'Qwen-1_8B-Chat'
       host_base_url: 'http://192.168.106.12:9001/v2.1/models'
       temperature: 0.01
-<<<<<<< HEAD
-=======
       agent_executor_type: 'get_qwen_local_functions_agent_executor'
->>>>>>> 8263d522
   # 助手选择的知识库，使用如下ID的检索技能进行 知识库检索
   default-retrieval: 'c8f42e63-cb1a-4a27-ad1a-37abb53a1cf3'
