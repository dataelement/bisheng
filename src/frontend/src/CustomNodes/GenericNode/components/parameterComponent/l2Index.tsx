import { useContext, useState } from "react";
import CodeAreaComponent from "../../../../components/codeAreaComponent";
import DictComponent from "../../../../components/dictComponent";
import Dropdown from "../../../../components/dropdownComponent";
import FloatComponent from "../../../../components/floatComponent";
import InputComponent from "../../../../components/inputComponent";
import InputFileComponent from "../../../../components/inputFileComponent";
import InputListComponent from "../../../../components/inputListComponent";
import IntComponent from "../../../../components/intComponent";
import KeypairListComponent from "../../../../components/keypairListComponent";
import PromptAreaComponent from "../../../../components/promptComponent";
import TextAreaComponent from "../../../../components/textAreaComponent";
import ToggleShadComponent from "../../../../components/toggleShadComponent";
import { TabsContext } from "../../../../contexts/tabsContext";
import { typesContext } from "../../../../contexts/typesContext";
import CollectionNameComponent from "../../../../pages/FlowPage/components/CollectionNameComponent";
import { cleanEdges, convertObjToArray, convertValuesToNumbers, hasDuplicateKeys } from "../../../../util/reactflowUtils";

export default function L2ParameterComponent({
    // id,
    data,
    type,
    name = "",
}) {
    const { reactFlowInstance } = useContext(typesContext);
    // let disabled = reactFlowInstance?.getEdges().some((e) => e.targetHandle === id) ?? false;
    let disabled = false

    const [errorDuplicateKey, setErrorDuplicateKey] = useState(false);

    const { setTabsState, tabId, save } = useContext(TabsContext);
    const handleOnNewValue = (newValue: any) => {
        data.node.template[name].value = ['float', 'int'].includes(type) ? Number(newValue) : newValue;
        // Set state to pending
        setTabsState((prev) => {
            return {
                ...prev,
                [tabId]: {
                    ...prev[tabId],
                    isPending: true,
                },
            };
        });
    };

<<<<<<< HEAD
    // 临时处理知识库保存方法
=======
    // 临时处理知识库保存方法, 类似方法多了需要抽象
>>>>>>> 2b396bb1
    const handleOnNewLibValue = (newValue: string, collectionId: number | '') => {
        data.node.template[name].value = newValue;
        data.node.template[name].collection_id = collectionId;
        // Set state to pending
        setTabsState((prev) => {
            return {
                ...prev,
                [tabId]: {
                    ...prev[tabId],
                    isPending: true,
                },
            };
        });
    };
    return <div className="flex w-full flex-wrap items-center justify-between py-2 col-span-2" >
        {type === "str" &&
            !data.node.template[name].options ? (
            <div className="mt-2 w-full">
                {data.node.template[name].list ? (
                    <InputListComponent
                        disabled={disabled}
                        value={
                            !data.node.template[name].value ||
                                data.node.template[name].value === ""
                                ? [""]
                                : data.node.template[name].value
                        }
                        onChange={handleOnNewValue}
                    />
                ) : data.node.template[name].multiline ? (
                    <TextAreaComponent
                        disabled={disabled}
                        value={data.node.template[name].value ?? ""}
                        onChange={handleOnNewValue}
                    />
                ) : ['index_name', 'collection_name'].includes(name) ? (
                    // 知识库选择
                    <CollectionNameComponent
                        setNodeClass={(nodeClass) => {
                            data.node = nodeClass;
                        }}
                        nodeClass={data.node}
                        disabled={disabled}
                        id={data.node.template[name].collection_id ?? ""}
                        value={data.node.template[name].value ?? ""}
                        onSelect={handleOnNewLibValue}
                        onChange={() => {}}
                    />
                ) : (
                    <InputComponent
                        disabled={disabled}
                        disableCopyPaste={true}
                        password={data.node.template[name].password ?? false}
                        value={data.node.template[name].value ?? ""}
                        onChange={handleOnNewValue}
                    />
                )}
            </div>
        ) : type === "bool" ? (
            <div className="mt-2 w-full">
                <ToggleShadComponent
                    disabled={disabled}
                    enabled={data.node.template[name].value}
                    setEnabled={(t) => {
                        handleOnNewValue(t);
                    }}
                    size="large"
                />
            </div>
        ) : type === "float" ? (
            <div className="mt-2 w-full">
                <FloatComponent
                    disabled={disabled}
                    disableCopyPaste={true}
                    value={data.node.template[name].value ?? ""}
                    onChange={handleOnNewValue}
                />
            </div>
        ) : type === "str" &&
            data.node.template[name].options ? (
            <div className="mt-2 w-full">
                <Dropdown
                    options={data.node.template[name].options}
                    onSelect={handleOnNewValue}
                    value={data.node.template[name].value ?? "choose option"}
                ></Dropdown>
            </div>
        ) : type === "code" ? (
            <div className="mt-2 w-full">
                <CodeAreaComponent
                    setNodeClass={(nodeClass) => {
                        data.node = nodeClass;
                    }}
                    nodeClass={data.node}
                    disabled={disabled}
                    value={data.node.template[name].value ?? ""}
                    onChange={handleOnNewValue}
                />
            </div>
        ) : type === "file" ? (
            <div className="mt-2 w-full">
                <InputFileComponent
                    disabled={disabled}
                    value={data.node.template[name].value ?? ""}
                    onChange={handleOnNewValue}
                    fileTypes={data.node.template[name].fileTypes}
                    suffixes={data.node.template[name].suffixes}
                    onFileChange={(t: string) => {
                        data.node.template[name].file_path = t;
                        save();
                    }}
                ></InputFileComponent>
            </div>
        ) : type === "int" ? (
            <div className="mt-2 w-full">
                <IntComponent
                    disabled={disabled}
                    disableCopyPaste={true}
                    value={data.node.template[name].value ?? ""}
                    onChange={handleOnNewValue}
                />
            </div>
        ) : type === "prompt" ? (
            <div className="mt-2 w-full">
                <PromptAreaComponent
                    field_name={name}
                    setNodeClass={(nodeClass) => {
                        data.node = nodeClass;
                        if (reactFlowInstance) {
                            cleanEdges({
                                flow: {
                                    edges: reactFlowInstance.getEdges(),
                                    nodes: reactFlowInstance.getNodes(),
                                },
                                updateEdge: (edge) => reactFlowInstance.setEdges(edge),
                            });
                        }
                    }}
                    nodeClass={data.node}
                    disabled={disabled}
                    value={data.node.template[name].value ?? ""}
                    onChange={handleOnNewValue}
                />
            </div>
        ) : type === "NestedDict" ? (
            <div className="mt-2 w-full">
                <DictComponent
                    disabled={disabled}
                    editNode={false}
                    value={
                        !data.node!.template[name].value ||
                            data.node!.template[name].value?.toString() === "{}"
                            ? '{"yourkey": "value"}'
                            : data.node!.template[name].value
                    }
                    onChange={(newValue) => {
                        data.node!.template[name].value = newValue;
                        handleOnNewValue(newValue);
                    }}
                />
            </div>
        ) : type === "dict" ? (
            <div className="mt-2 w-full">
                <KeypairListComponent
                    disabled={disabled}
                    editNode={false}
                    value={
                        data.node!.template[name].value?.length === 0 ||
                            !data.node!.template[name].value
                            ? [{ "": "" }]
                            : convertObjToArray(data.node!.template[name].value)
                    }
                    duplicateKey={errorDuplicateKey}
                    onChange={(newValue) => {
                        const valueToNumbers = convertValuesToNumbers(newValue);
                        data.node!.template[name].value = valueToNumbers;
                        setErrorDuplicateKey(hasDuplicateKeys(valueToNumbers));
                        handleOnNewValue(valueToNumbers);
                    }}
                />
            </div>) : (
            <></>
        )}
    </div>
}<|MERGE_RESOLUTION|>--- conflicted
+++ resolved
@@ -43,11 +43,7 @@
         });
     };
 
-<<<<<<< HEAD
-    // 临时处理知识库保存方法
-=======
     // 临时处理知识库保存方法, 类似方法多了需要抽象
->>>>>>> 2b396bb1
     const handleOnNewLibValue = (newValue: string, collectionId: number | '') => {
         data.node.template[name].value = newValue;
         data.node.template[name].collection_id = collectionId;
