<<<<<<< HEAD
import ResouceModal from "@/pages/ChatAppPage/components/ResouceModal";
import ThumbsMessage from "@/pages/ChatAppPage/components/ThumbsMessage";
import { useEffect, useRef } from "react";
import { useTranslation } from "react-i18next";
// import FileBs from "./FileBs";
// import MessageBs from "./MessageBs";
// import MessageSystem from "./MessageSystem";
// import MessageUser from "./MessageUser";
// import RunLog from "./RunLog";
// import Separator from "./Separator";
import Separator from "@/components/bs-comp/chatComponent/Separator";
import MessageBs from "./MessageBs";
import MessageBsChoose from "./MessageBsChoose";
import MessageNodeRun from "./MessageNodeRun";
import { useMessageStore } from "./messageStore";
import MessageUser from "./MessageUser";

export default function ChatMessages({ audit = false, mark = false, logo, useName, guideWord, loadMore, onMarkClick, id, url }) {
    const { t } = useTranslation()
    const { chatId, messages, hisMessages } = useMessageStore()

    // 反馈
    const thumbRef = useRef(null)
    // 溯源
    const sourceRef = useRef(null)

    // 自动滚动
    const messagesRef = useRef(null)
    const scrollLockRef = useRef(false)
    useEffect(() => {
        scrollLockRef.current = false
        queryLockRef.current = false
    }, [chatId])
    useEffect(() => {
        if (scrollLockRef.current) return
        messagesRef.current.scrollTop = messagesRef.current.scrollHeight;
    }, [messages])

    // 消息滚动加载
    const queryLockRef = useRef(false)
    useEffect(() => {
        function handleScroll() {
            if (queryLockRef.current) return
            const { scrollTop, clientHeight, scrollHeight } = messagesRef.current
            // 距离底部 600px内，开启自动滚动
            scrollLockRef.current = (scrollHeight - scrollTop - clientHeight) > 600

            if (messagesRef.current.scrollTop <= 90) {
                console.log('请求 :>> ', 1);
                queryLockRef.current = true
                loadMore()
                // TODO 翻页定位
                // 临时处理防抖
                setTimeout(() => {
                    queryLockRef.current = false
                }, 1000);
            }
        }

        messagesRef.current?.addEventListener('scroll', handleScroll);
        return () => messagesRef.current?.removeEventListener('scroll', handleScroll)
    }, [messagesRef.current, messages, chatId]);

    // const messagesList = [...hisMessages, ...messages]
    const messagesList = [...messages]
    console.log('ui message :>> ', messagesList);
    // 成对的qa msg
    const findQa = (msgs, index) => {
        const item = msgs[index]
        if (['stream_msg', 'answer'].includes(item.category)) {
            const a = item.message.msg || item.message
            let q = ''
            while (index > -1) {
                const qItem = msgs[--index]
                if (['question', 'user_input'].includes(qItem?.category)) {
                    q = qItem.message[qItem.chatKey] || qItem.message
                    break
                }
            }
            return { q, a }
        } else if (['question', 'user_input'].includes(item?.category)) {
            const q = item.message[item.chatKey] || item.message
            let a = ''
            while (msgs[++index]) {
                const aItem = msgs[index]
                if (['stream_msg', 'answer'].includes(aItem.category)) {
                    a = aItem.message.msg || aItem.message
                    break
                }
            }
            return { q, a }
        }
    }

    return <div id="message-panne" ref={messagesRef} className="h-full overflow-y-auto scrollbar-hide pt-12 pb-60 px-4">
        {
            messagesList.map((msg, index) => {
                // output节点特殊msg
                switch (msg.category) {
                    case 'user_input':
                        return null
                    case 'question':
                        return <MessageUser audit={audit} mark={mark} key={msg.message_id} useName={useName} data={msg} onMarkClick={() => { onMarkClick('question', msg.id, findQa(messagesList, index)) }} />;
                    case 'guide_word':
                    case 'output_msg':
                    case 'stream_msg':
                        return <MessageBs
                            audit={audit}
                            mark={mark}
                            logo={logo}
                            id={id}
                            url={url}
                            key={msg.message_id}
                            data={msg}
                            onUnlike={(chatId) => { thumbRef.current?.openModal(chatId) }}
                            onSource={(data) => { sourceRef.current?.openModal(data) }}
                            onMarkClick={() => onMarkClick('answer', msg.message_id, findQa(messagesList, index))}
                        />;
                    case 'separator':
                        return <Separator key={msg.message_id} text={msg.message || t('chat.roundOver')} />;
                    case 'output_choose_msg':
                        return <MessageBsChoose key={msg.message_id} data={msg} logo={logo} id={id} url={url} />;
                    case 'output_input_msg':
                        return <MessageBsChoose type='input' key={msg.message_id} data={msg} logo={logo} id={id} url={url} />;
                    case 'node_run':
                        // TODO
                        return <MessageNodeRun key={msg.message_id} data={msg} />;
                    default:
                        return <div className="text-sm mt-2 border rounded-md p-2" key={msg.message_id}>Unknown message type</div>;
                }
            })
        }
        <ThumbsMessage ref={thumbRef}></ThumbsMessage>
        <ResouceModal ref={sourceRef}></ResouceModal>
    </div>
};
=======
import ResouceModal from "@/pages/ChatAppPage/components/ResouceModal";
import ThumbsMessage from "@/pages/ChatAppPage/components/ThumbsMessage";
import { useEffect, useRef } from "react";
import { useTranslation } from "react-i18next";
// import FileBs from "./FileBs";
// import MessageBs from "./MessageBs";
// import MessageSystem from "./MessageSystem";
// import MessageUser from "./MessageUser";
// import RunLog from "./RunLog";
// import Separator from "./Separator";
import Separator from "@/components/bs-comp/chatComponent/Separator";
import MessageBs from "./MessageBs";
import MessageBsChoose from "./MessageBsChoose";
import MessageNodeRun from "./MessageNodeRun";
import { useMessageStore } from "./messageStore";
import MessageUser from "./MessageUser";

export default function ChatMessages({ audit = false, mark = false, logo, useName, guideWord, loadMore, onMarkClick, msgVNode }) {
    const { t } = useTranslation()
    const { chatId, messages, hisMessages } = useMessageStore()

    // 反馈
    const thumbRef = useRef(null)
    // 溯源
    const sourceRef = useRef(null)

    // 自动滚动
    const messagesRef = useRef(null)
    const scrollLockRef = useRef(false)
    useEffect(() => {
        scrollLockRef.current = false
        queryLockRef.current = false
    }, [chatId])
    useEffect(() => {
        if (scrollLockRef.current) return
        messagesRef.current.scrollTop = messagesRef.current.scrollHeight;
    }, [messages])

    // 消息滚动加载
    const queryLockRef = useRef(false)
    useEffect(() => {
        function handleScroll() {
            if (queryLockRef.current) return
            const { scrollTop, clientHeight, scrollHeight } = messagesRef.current
            // 距离底部 600px内，开启自动滚动
            scrollLockRef.current = (scrollHeight - scrollTop - clientHeight) > 600

            if (messagesRef.current.scrollTop <= 90) {
                console.log('请求 :>> ', 1);
                queryLockRef.current = true
                loadMore()
                // TODO 翻页定位
                // 临时处理防抖
                setTimeout(() => {
                    queryLockRef.current = false
                }, 1000);
            }
        }

        messagesRef.current?.addEventListener('scroll', handleScroll);
        return () => messagesRef.current?.removeEventListener('scroll', handleScroll)
    }, [messagesRef.current, messages, chatId]);

    // const messagesList = [...hisMessages, ...messages]
    const messagesList = [...messages]
    console.log('ui message :>> ', messagesList);
    // 成对的qa msg
    const findQa = (msgs, index) => {
        const item = msgs[index]
        if (['stream_msg', 'answer'].includes(item.category)) {
            const a = item.message.msg || item.message
            let q = ''
            while (index > -1) {
                const qItem = msgs[--index]
                if (['question', 'user_input'].includes(qItem?.category)) {
                    q = qItem.message[qItem.chatKey] || qItem.message
                    break
                }
            }
            return { q, a }
        } else if (['question', 'user_input'].includes(item?.category)) {
            const q = item.message[item.chatKey] || item.message
            let a = ''
            while (msgs[++index]) {
                const aItem = msgs[index]
                if (['stream_msg', 'answer'].includes(aItem.category)) {
                    a = aItem.message.msg || aItem.message
                    break
                }
            }
            return { q, a }
        }
    }

    return <div id="message-panne" ref={messagesRef} className="h-full overflow-y-auto scrollbar-hide pt-12 pb-60 px-4">
        {
            messagesList.map((msg, index) => {
                // output节点特殊msg
                switch (msg.category) {
                    case 'user_input':
                        return null
                    case 'question':
                        return <MessageUser audit={audit} mark={mark} key={msg.message_id} useName={useName} data={msg} onMarkClick={() => { onMarkClick('question', msg.id, findQa(messagesList, index)) }} />;
                    case 'guide_word':
                    case 'output_msg':
                    case 'stream_msg':
                        return <MessageBs
                            audit={audit}
                            mark={mark}
                            logo={logo}
                            key={msg.message_id}
                            data={msg}
                            msgVNode={msgVNode}
                            onUnlike={(chatId) => { thumbRef.current?.openModal(chatId) }}
                            onSource={(data) => { sourceRef.current?.openModal(data) }}
                            onMarkClick={() => onMarkClick('answer', msg.message_id, findQa(messagesList, index))}
                        />;
                    case 'separator':
                        return <Separator key={msg.message_id} text={msg.message || t('chat.roundOver')} />;
                    case 'output_choose_msg':
                        return <MessageBsChoose key={msg.message_id} data={msg} logo={logo} />;
                    case 'output_input_msg':
                        return <MessageBsChoose type='input' key={msg.message_id} data={msg} logo={logo} />;
                    case 'node_run':
                        return <MessageNodeRun key={msg.message_id} data={msg} />;
                    default:
                        return <div className="text-sm mt-2 border rounded-md p-2" key={msg.message_id}>Unknown message type</div>;
                }
            })
        }
        <ThumbsMessage ref={thumbRef}></ThumbsMessage>
        <ResouceModal ref={sourceRef}></ResouceModal>
    </div>
};
>>>>>>> 29e2ebd0
<|MERGE_RESOLUTION|>--- conflicted
+++ resolved
@@ -1,4 +1,3 @@
-<<<<<<< HEAD
 import ResouceModal from "@/pages/ChatAppPage/components/ResouceModal";
 import ThumbsMessage from "@/pages/ChatAppPage/components/ThumbsMessage";
 import { useEffect, useRef } from "react";
@@ -16,7 +15,7 @@
 import { useMessageStore } from "./messageStore";
 import MessageUser from "./MessageUser";
 
-export default function ChatMessages({ audit = false, mark = false, logo, useName, guideWord, loadMore, onMarkClick, id, url }) {
+export default function ChatMessages({ audit = false, mark = false, logo, useName, guideWord, loadMore, onMarkClick, msgVNode, id, url  }) {
     const { t } = useTranslation()
     const { chatId, messages, hisMessages } = useMessageStore()
 
@@ -113,6 +112,7 @@
                             url={url}
                             key={msg.message_id}
                             data={msg}
+                            msgVNode={msgVNode}
                             onUnlike={(chatId) => { thumbRef.current?.openModal(chatId) }}
                             onSource={(data) => { sourceRef.current?.openModal(data) }}
                             onMarkClick={() => onMarkClick('answer', msg.message_id, findQa(messagesList, index))}
@@ -134,140 +134,4 @@
         <ThumbsMessage ref={thumbRef}></ThumbsMessage>
         <ResouceModal ref={sourceRef}></ResouceModal>
     </div>
-};
-=======
-import ResouceModal from "@/pages/ChatAppPage/components/ResouceModal";
-import ThumbsMessage from "@/pages/ChatAppPage/components/ThumbsMessage";
-import { useEffect, useRef } from "react";
-import { useTranslation } from "react-i18next";
-// import FileBs from "./FileBs";
-// import MessageBs from "./MessageBs";
-// import MessageSystem from "./MessageSystem";
-// import MessageUser from "./MessageUser";
-// import RunLog from "./RunLog";
-// import Separator from "./Separator";
-import Separator from "@/components/bs-comp/chatComponent/Separator";
-import MessageBs from "./MessageBs";
-import MessageBsChoose from "./MessageBsChoose";
-import MessageNodeRun from "./MessageNodeRun";
-import { useMessageStore } from "./messageStore";
-import MessageUser from "./MessageUser";
-
-export default function ChatMessages({ audit = false, mark = false, logo, useName, guideWord, loadMore, onMarkClick, msgVNode }) {
-    const { t } = useTranslation()
-    const { chatId, messages, hisMessages } = useMessageStore()
-
-    // 反馈
-    const thumbRef = useRef(null)
-    // 溯源
-    const sourceRef = useRef(null)
-
-    // 自动滚动
-    const messagesRef = useRef(null)
-    const scrollLockRef = useRef(false)
-    useEffect(() => {
-        scrollLockRef.current = false
-        queryLockRef.current = false
-    }, [chatId])
-    useEffect(() => {
-        if (scrollLockRef.current) return
-        messagesRef.current.scrollTop = messagesRef.current.scrollHeight;
-    }, [messages])
-
-    // 消息滚动加载
-    const queryLockRef = useRef(false)
-    useEffect(() => {
-        function handleScroll() {
-            if (queryLockRef.current) return
-            const { scrollTop, clientHeight, scrollHeight } = messagesRef.current
-            // 距离底部 600px内，开启自动滚动
-            scrollLockRef.current = (scrollHeight - scrollTop - clientHeight) > 600
-
-            if (messagesRef.current.scrollTop <= 90) {
-                console.log('请求 :>> ', 1);
-                queryLockRef.current = true
-                loadMore()
-                // TODO 翻页定位
-                // 临时处理防抖
-                setTimeout(() => {
-                    queryLockRef.current = false
-                }, 1000);
-            }
-        }
-
-        messagesRef.current?.addEventListener('scroll', handleScroll);
-        return () => messagesRef.current?.removeEventListener('scroll', handleScroll)
-    }, [messagesRef.current, messages, chatId]);
-
-    // const messagesList = [...hisMessages, ...messages]
-    const messagesList = [...messages]
-    console.log('ui message :>> ', messagesList);
-    // 成对的qa msg
-    const findQa = (msgs, index) => {
-        const item = msgs[index]
-        if (['stream_msg', 'answer'].includes(item.category)) {
-            const a = item.message.msg || item.message
-            let q = ''
-            while (index > -1) {
-                const qItem = msgs[--index]
-                if (['question', 'user_input'].includes(qItem?.category)) {
-                    q = qItem.message[qItem.chatKey] || qItem.message
-                    break
-                }
-            }
-            return { q, a }
-        } else if (['question', 'user_input'].includes(item?.category)) {
-            const q = item.message[item.chatKey] || item.message
-            let a = ''
-            while (msgs[++index]) {
-                const aItem = msgs[index]
-                if (['stream_msg', 'answer'].includes(aItem.category)) {
-                    a = aItem.message.msg || aItem.message
-                    break
-                }
-            }
-            return { q, a }
-        }
-    }
-
-    return <div id="message-panne" ref={messagesRef} className="h-full overflow-y-auto scrollbar-hide pt-12 pb-60 px-4">
-        {
-            messagesList.map((msg, index) => {
-                // output节点特殊msg
-                switch (msg.category) {
-                    case 'user_input':
-                        return null
-                    case 'question':
-                        return <MessageUser audit={audit} mark={mark} key={msg.message_id} useName={useName} data={msg} onMarkClick={() => { onMarkClick('question', msg.id, findQa(messagesList, index)) }} />;
-                    case 'guide_word':
-                    case 'output_msg':
-                    case 'stream_msg':
-                        return <MessageBs
-                            audit={audit}
-                            mark={mark}
-                            logo={logo}
-                            key={msg.message_id}
-                            data={msg}
-                            msgVNode={msgVNode}
-                            onUnlike={(chatId) => { thumbRef.current?.openModal(chatId) }}
-                            onSource={(data) => { sourceRef.current?.openModal(data) }}
-                            onMarkClick={() => onMarkClick('answer', msg.message_id, findQa(messagesList, index))}
-                        />;
-                    case 'separator':
-                        return <Separator key={msg.message_id} text={msg.message || t('chat.roundOver')} />;
-                    case 'output_choose_msg':
-                        return <MessageBsChoose key={msg.message_id} data={msg} logo={logo} />;
-                    case 'output_input_msg':
-                        return <MessageBsChoose type='input' key={msg.message_id} data={msg} logo={logo} />;
-                    case 'node_run':
-                        return <MessageNodeRun key={msg.message_id} data={msg} />;
-                    default:
-                        return <div className="text-sm mt-2 border rounded-md p-2" key={msg.message_id}>Unknown message type</div>;
-                }
-            })
-        }
-        <ThumbsMessage ref={thumbRef}></ThumbsMessage>
-        <ResouceModal ref={sourceRef}></ResouceModal>
-    </div>
-};
->>>>>>> 29e2ebd0
+};