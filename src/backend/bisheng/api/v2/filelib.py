import time
from typing import Optional
from uuid import uuid4

from bisheng.api.v1.knowledge import (addEmbedding, decide_embeddings, decide_vectorstores,
                                      file_knowledge, text_knowledge)
from bisheng.api.v1.schemas import ChunkInput
from bisheng.cache.utils import save_download_file
from bisheng.database.base import get_session
from bisheng.database.models.knowledge import (Knowledge, KnowledgeCreate, KnowledgeRead,
                                               KnowledgeUpdate)
from bisheng.database.models.knowledge_file import KnowledgeFile
from bisheng.database.models.role_access import AccessType, RoleAccess
from bisheng.database.models.user import User
from bisheng.settings import settings
from bisheng.utils import minio_client
from bisheng.utils.logger import logger
<<<<<<< HEAD
from fastapi import APIRouter, BackgroundTasks, Depends, File, HTTPException, UploadFile
=======
from fastapi import APIRouter, BackgroundTasks, Depends, File, Form, HTTPException, UploadFile
>>>>>>> 2b396bb1
from fastapi.encoders import jsonable_encoder
from langchain.vectorstores import Milvus
from sqlalchemy import func, or_
from sqlmodel import Session, select

# build router
router = APIRouter(prefix='/filelib')


@router.post('/', response_model=KnowledgeRead, status_code=201)
def create_knowledge(
        *,
        session: Session = Depends(get_session),
        knowledge: KnowledgeCreate,
):
    """创建知识库."""
    db_knowldge = Knowledge.from_orm(knowledge)
    know = session.exec(
        select(Knowledge).where(
            Knowledge.name == knowledge.name,
            knowledge.user_id == settings.get_from_db('default_operator').get('user'))).all()
    if know:
        raise HTTPException(status_code=500, detail='知识库名称重复')
    if not db_knowldge.collection_name:
        # 默认collectionName
        db_knowldge.collection_name = f'col_{int(time.time())}_{str(uuid4())[:8]}'
    db_knowldge.user_id = settings.get_from_db('default_operator').get('user')
    session.add(db_knowldge)
    session.commit()
    session.refresh(db_knowldge)
    return db_knowldge


@router.put('/', response_model=KnowledgeRead, status_code=201)
def update_knowledge(
        *,
        session: Session = Depends(get_session),
        knowledge: KnowledgeUpdate,
):
    """创建知识库."""

    db_knowldge = session.get(Knowledge, knowledge.id)
    if not db_knowldge:
        raise HTTPException(status_code=500, detail='无知识库')

    know = session.exec(
        select(Knowledge).where(
            Knowledge.name == knowledge.name,
            knowledge.user_id == settings.get_from_db('default_operator').get('user'))).all()
    if know:
        raise HTTPException(status_code=500, detail='知识库名称重复')

    db_knowldge.name = knowledge.name
    session.add(db_knowldge)
    session.commit()
    session.refresh(db_knowldge)
    return db_knowldge


@router.get('/', status_code=200)
def get_knowledge(
        *,
        session: Session = Depends(get_session),
        page_size: Optional[int],
        page_num: Optional[str],
):
    """ 读取所有知识库信息. """
    default_user_id = settings.get_from_db('default_operator').get('user')
    try:
        sql = select(Knowledge)
        count_sql = select(func.count(Knowledge.id))
        if True:
            role_third_id = session.exec(select(RoleAccess).where(RoleAccess.role_id.in_(
                [1]))).all()
            if role_third_id:
                third_ids = [
                    acess.third_id for acess in role_third_id
                    if acess.type == AccessType.KNOWLEDGE.value
                ]
                sql = sql.where(
                    or_(Knowledge.user_id == default_user_id, Knowledge.id.in_(third_ids)))
                count_sql = count_sql.where(
                    or_(Knowledge.user_id == default_user_id, Knowledge.id.in_(third_ids)))
            else:
                sql = sql.where(Knowledge.user_id == default_user_id)
                count_sql = count_sql.where(Knowledge.user_id == default_user_id)
        sql = sql.order_by(Knowledge.update_time.desc())
        total_count = session.scalar(count_sql)

        if page_num and page_size and page_num != 'undefined':
            page_num = int(page_num)
            sql = sql.offset((page_num - 1) * page_size).limit(page_size)

        knowledges = session.exec(sql).all()
        res = [jsonable_encoder(flow) for flow in knowledges]
        if knowledges:
            db_user_ids = {flow.user_id for flow in knowledges}
            db_user = session.exec(select(User).where(User.user_id.in_(db_user_ids))).all()
            userMap = {user.user_id: user.user_name for user in db_user}
            for r in res:
                r['user_name'] = userMap[r['user_id']]
        return {'data': res, 'total': total_count}

    except Exception as e:
        raise HTTPException(status_code=500, detail=str(e)) from e


@router.delete('/{knowledge_id}', status_code=200)
def delete_knowledge(
        *,
        session: Session = Depends(get_session),
        knowledge_id: int,
):
    """ 删除知识库信息. """
    knowledge = session.get(Knowledge, knowledge_id)
    if not knowledge:
        raise HTTPException(status_code=404, detail='knowledge not found')

    session.delete(knowledge)
    session.commit()
    return {'message': 'knowledge deleted successfully'}


@router.post('/file/{knowledge_id}', status_code=200)
async def upload_file(*,
                      knowledge_id: int,
<<<<<<< HEAD
                      data: dict,
                      background_tasks: BackgroundTasks,
=======
                      callback_url: str = Form(...),
>>>>>>> 2b396bb1
                      file: UploadFile = File(...),
                      background_tasks: BackgroundTasks,
                      session: Session = Depends(get_session)):

    file_name = file.filename
    # 缓存本地
    file_byte = []
    file.file.seek(0)
    # Iterate over the uploaded file in small chunks to conserve memory
    while chunk := file.file.read(8192):  # Read 8KB at a time (adjust as needed)
        file_byte.append(chunk)
    file_path = save_download_file(file_byte, 'bisheng', file_name)
    auto_p = True
    if auto_p:
        separator = ['\n\n', '\n', ' ', '']
        chunk_size = 500
        chunk_overlap = 50

    knowledge = session.get(Knowledge, knowledge_id)

    collection_name = knowledge.collection_name

    md5_ = file_path.rsplit('/', 1)[1].split('.')[0].split('_')[0]
    db_file = KnowledgeFile(knowledge_id=knowledge_id,
                            file_name=file_name,
                            status=1,
                            md5=md5_,
                            user_id=1)
    session.add(db_file)
    session.commit()
    session.refresh(db_file)

    logger.info(f'fileName={file_name} col={collection_name} file_id={db_file.id}')
<<<<<<< HEAD
    callback_url = data.get('callback_url')
    try:
        background_tasks.add_task(addEmbedding,
                                  collection_name=collection_name,
=======
    try:
        index_name = knowledge.index_name or knowledge.collection_name
        background_tasks.add_task(addEmbedding,
                                  collection_name=collection_name,
                                  index_name=index_name,
>>>>>>> 2b396bb1
                                  model=knowledge.model,
                                  chunk_size=chunk_size,
                                  separator=separator,
                                  chunk_overlap=chunk_overlap,
                                  file_paths=[file_path],
                                  knowledge_files=[db_file],
                                  callback=callback_url)
    except Exception:
        # 失败，需要删除数据
        logger.info(f'delete file_id={db_file.id} status={db_file.status} reason={db_file.remark}')
        session.delete(db_file)
        session.commit()
        raise HTTPException(status_code=500, detail=db_file.remark)
    knowledge.update_time = db_file.create_time
    session.add(knowledge)
    session.commit()
    session.refresh(db_file)
    return {'status_code': 200, 'message': 'success', 'data': jsonable_encoder(db_file)}


@router.delete('/file/{file_id}', status_code=200)
def delete_knowledge_file(
        *,
        session: Session = Depends(get_session),
        file_id: int,
):
    """ 删除知识文件信息 """
    knowledge_file = session.get(KnowledgeFile, file_id)
    if not knowledge_file:
        raise HTTPException(status_code=404, detail='文件不存在')

    knowledge = session.get(Knowledge, knowledge_file.knowledge_id)

    # 处理vectordb
    collection_name = knowledge.collection_name
    embeddings = decide_embeddings(knowledge.model)
    vectore_client = decide_vectorstores(collection_name, 'Milvus', embeddings)
    if isinstance(vectore_client, Milvus) and vectore_client.col:
        pk = vectore_client.col.query(expr=f'file_id == {file_id}', output_fields=['pk'])
        res = vectore_client.col.delete(f"pk in {[p['pk'] for p in pk]}")
        logger.info(f'act=delete_vector file_id={file_id} res={res}')

    # minio
    minio_client.MinioClient().delete_minio(str(knowledge_file.id))
    # elastic
    esvectore_client = decide_vectorstores(collection_name, 'ElasticKeywordsSearch', embeddings)
    if esvectore_client:
        esvectore_client.client.delete_by_query(index=collection_name,
                                                query={'match': {
                                                    'metadata.file_id': file_id
                                                }})
        logger.info(f'act=delete_es file_id={file_id} res={res}')

    session.delete(knowledge_file)
    session.commit()
    return {'message': 'knowledge file deleted successfully'}


@router.get('/file/{knowledge_id}', status_code=200)
def get_filelist(
    *,
    session: Session = Depends(get_session),
    knowledge_id: int,
    page_size: int = 10,
    page_num: int = 1,
):
    """ 获取知识库文件信息. """

    # 查询当前知识库，是否有写入权限

    db_knowledge = session.get(Knowledge, knowledge_id)
    if not db_knowledge:
        raise HTTPException(status_code=500, detail='当前知识库不可用，返回上级目录')

    writable = True

    # 查找上传的文件信息
    total_count = session.scalar(
        select(func.count(KnowledgeFile.id)).where(KnowledgeFile.knowledge_id == knowledge_id))
    files = session.exec(
        select(KnowledgeFile).where(KnowledgeFile.knowledge_id == knowledge_id).order_by(
            KnowledgeFile.update_time.desc()).offset(page_size *
                                                     (page_num - 1)).limit(page_size)).all()
    return {
        'data': [jsonable_encoder(knowledgefile) for knowledgefile in files],
        'total': total_count,
        'writeable': writable
    }


@router.post('/chunks', status_code=200)
async def post_chunks(
        *,
        knowledge_id: int = Form(...),
        metadata: str = Form(...),
        file: UploadFile = File(...),
        session: Session = Depends(get_session),
):
    """ 获取知识库文件信息. """
    file_name = file.filename
    file_byte = await file.read()
    file_path = save_download_file(file_byte, 'bisheng', file_name)

    db_knowledge = session.get(Knowledge, knowledge_id)
    if not db_knowledge:
        raise HTTPException(status_code=500, detail='当前知识库不可用，返回上级目录')

    file_knowledge(db_knowledge, file_path, file_name, metadata, session)

    return {'status_code': 200, 'message': 'success'}


@router.post('/chunks_string', status_code=200)
async def post_string_chunks(
        *,
        document: ChunkInput,
        session: Session = Depends(get_session),
):
    """ 获取知识库文件信息. """
    db_knowledge = session.get(Knowledge, document.knowledge_id)
    if not db_knowledge:
        raise HTTPException(status_code=500, detail='当前知识库不可用，返回上级目录')

    text_knowledge(db_knowledge, document.documents, session)

    return {'status_code': 200, 'message': 'success'}<|MERGE_RESOLUTION|>--- conflicted
+++ resolved
@@ -15,11 +15,7 @@
 from bisheng.settings import settings
 from bisheng.utils import minio_client
 from bisheng.utils.logger import logger
-<<<<<<< HEAD
-from fastapi import APIRouter, BackgroundTasks, Depends, File, HTTPException, UploadFile
-=======
 from fastapi import APIRouter, BackgroundTasks, Depends, File, Form, HTTPException, UploadFile
->>>>>>> 2b396bb1
 from fastapi.encoders import jsonable_encoder
 from langchain.vectorstores import Milvus
 from sqlalchemy import func, or_
@@ -146,12 +142,7 @@
 @router.post('/file/{knowledge_id}', status_code=200)
 async def upload_file(*,
                       knowledge_id: int,
-<<<<<<< HEAD
-                      data: dict,
-                      background_tasks: BackgroundTasks,
-=======
-                      callback_url: str = Form(...),
->>>>>>> 2b396bb1
+                      callback_url: Optional[str] = Form(None),
                       file: UploadFile = File(...),
                       background_tasks: BackgroundTasks,
                       session: Session = Depends(get_session)):
@@ -185,18 +176,11 @@
     session.refresh(db_file)
 
     logger.info(f'fileName={file_name} col={collection_name} file_id={db_file.id}')
-<<<<<<< HEAD
-    callback_url = data.get('callback_url')
-    try:
-        background_tasks.add_task(addEmbedding,
-                                  collection_name=collection_name,
-=======
     try:
         index_name = knowledge.index_name or knowledge.collection_name
         background_tasks.add_task(addEmbedding,
                                   collection_name=collection_name,
                                   index_name=index_name,
->>>>>>> 2b396bb1
                                   model=knowledge.model,
                                   chunk_size=chunk_size,
                                   separator=separator,
