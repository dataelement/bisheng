--- conflicted
+++ resolved
@@ -8,53 +8,38 @@
 from typing import Annotated, Dict, List, Optional
 
 import rsa
+from fastapi import APIRouter, Depends, HTTPException, Query, Body, Request
+from fastapi.encoders import jsonable_encoder
+from fastapi.security import OAuth2PasswordBearer
+from fastapi_jwt_auth import AuthJWT
+from sqlmodel import delete, select, func
 from captcha.image import ImageCaptcha
-from fastapi import APIRouter, Depends, HTTPException, Query, Body, Request
-from fastapi.security import OAuth2PasswordBearer
-<<<<<<< HEAD
-from sqlmodel import select
-
-from bisheng.api.JWT import ACCESS_TOKEN_EXPIRE_TIME
-from bisheng.api.errcode.http_error import UnAuthorizedError, NotFoundError
+
+from bisheng.utils import generate_uuid
+from bisheng.api.errcode.http_error import UnAuthorizedError
 from bisheng.api.errcode.user import (UserNotPasswordError, UserPasswordExpireError,
                                       UserValidateError, UserPasswordError)
-=======
-from sqlmodel import delete, select, func
-
 from bisheng.api.JWT import ACCESS_TOKEN_EXPIRE_TIME
-from bisheng.api.errcode.http_error import UnAuthorizedError
-from bisheng.api.errcode.user import (UserNotPasswordError, UserPasswordExpireError,
-                                      UserValidateError, UserPasswordError, UserForbiddenError)
->>>>>>> 7d1d99b9
+from bisheng.api.utils import get_request_ip
 from bisheng.api.services.audit_log import AuditLogService
 from bisheng.api.services.captcha import verify_captcha
 from bisheng.api.services.user_service import (UserPayload, gen_user_jwt, gen_user_role, get_login_user,
-                                               get_admin_user, UserService)
-from bisheng.api.utils import get_request_ip
-from bisheng.api.v1.schemas import resp_200, CreateUserReq
+                                               get_assistant_list_by_access, get_admin_user, UserService)
+from bisheng.api.v1.schemas import UnifiedResponseModel, resp_200, CreateUserReq
+from bisheng.database.models.mark_task import MarkTaskDao
+
 from bisheng.cache.redis import redis_client
-<<<<<<< HEAD
-from bisheng.core.database import get_sync_db_session
-=======
 from bisheng.database.base import session_getter
->>>>>>> 7d1d99b9
+from bisheng.database.models.group import GroupDao
+from bisheng.database.models.role import Role, RoleCreate, RoleDao, RoleUpdate
 from bisheng.database.constants import AdminRole, DefaultRole
-from bisheng.database.models.group import GroupDao
-from bisheng.database.models.mark_task import MarkTaskDao
-from bisheng.database.models.role import Role, RoleCreate, RoleDao, RoleUpdate
-<<<<<<< HEAD
-from bisheng.database.models.role_access import RoleRefresh, RoleAccessDao, AccessType
-=======
 from bisheng.database.models.role_access import RoleAccess, RoleRefresh
->>>>>>> 7d1d99b9
 from bisheng.database.models.user import User, UserCreate, UserDao, UserLogin, UserRead, UserUpdate
 from bisheng.database.models.user_group import UserGroupDao
 from bisheng.database.models.user_role import UserRole, UserRoleCreate, UserRoleDao
 from bisheng.settings import settings
-from bisheng.utils import generate_uuid
 from bisheng.utils.constants import CAPTCHA_PREFIX, RSA_KEY, USER_PASSWORD_ERROR, USER_CURRENT_SESSION
 from bisheng.utils.logger import logger
-from fastapi_jwt_auth import AuthJWT
 
 # build router
 router = APIRouter(prefix='', tags=['User'])
