--- conflicted
+++ resolved
@@ -46,8 +46,6 @@
     return [jsonable_encoder(message) for message in db_message]
 
 
-<<<<<<< HEAD
-=======
 @router.delete('/chat/{chat_id}', status_code=200)
 def del_chat_id(*,
                 session: Session = Depends(get_session),
@@ -81,7 +79,6 @@
     return {'status_code': 200, 'status_message': 'success'}
 
 
->>>>>>> c7227d7f
 @router.get('/chat/list', response_model=List[ChatList], status_code=200)
 def get_chatlist_list(*, session: Session = Depends(get_session), Authorize: AuthJWT = Depends()):
     Authorize.jwt_required()
@@ -147,20 +144,6 @@
         graph_data = json.loads(flow_data_store.hget(flow_data_key, 'graph_data'))
 
     try:
-<<<<<<< HEAD
-        process_file = False if chat_id else True
-        graph = build_flow_no_yield(graph_data=graph_data,
-                                    artifacts={},
-                                    process_file=process_file,
-                                    flow_id=UUID(flow_id).hex,
-                                    chat_id=chat_id)
-        langchain_object = graph.build()
-        for node in langchain_object:
-            key_node = get_cache_key(flow_id, chat_id, node.id)
-            chat_manager.set_cache(key_node, node._built_object)
-            chat_manager.set_cache(get_cache_key(flow_id, chat_id), node._built_object)
-        await chat_manager.handle_websocket(flow_id, chat_id, websocket, user_id)
-=======
         if not chat_id:
             # 调试时，每次都初始化对象
             chat_manager.set_cache(get_cache_key(flow_id, chat_id), None)
@@ -169,7 +152,6 @@
                                             websocket,
                                             user_id,
                                             gragh_data=graph_data)
->>>>>>> c7227d7f
     except WebSocketException as exc:
         logger.error(exc)
         await websocket.close(code=status.WS_1011_INTERNAL_ERROR, reason=str(exc))
