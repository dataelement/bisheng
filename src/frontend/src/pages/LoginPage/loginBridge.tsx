--- conflicted
+++ resolved
@@ -3,10 +3,7 @@
 import { getSSOurlApi } from "@/controllers/API/pro";
 import { useEffect, useState } from "react";
 //@ts-ignore
-<<<<<<< HEAD
 import Wxpro from "./icons/wxpro.svg?react";
-=======
->>>>>>> 4fdc1807
 import { useTranslation } from "react-i18next";
 import { ReactComponent as Wxpro } from "./icons/wxpro.svg";
 
