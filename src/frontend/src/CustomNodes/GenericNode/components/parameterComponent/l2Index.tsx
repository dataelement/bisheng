--- conflicted
+++ resolved
@@ -42,9 +42,6 @@
             };
         });
     };
-<<<<<<< HEAD
-    return <div className="flex w-full flex-wrap items-center justify-between px-5 py-2 col-span-2" >
-=======
 
     // 临时处理知识库保存方法, 类似方法多了需要抽象
     const handleOnNewLibValue = (newValue: string, collectionId: number | '') => {
@@ -62,7 +59,6 @@
         });
     };
     return <div className="flex w-full flex-wrap items-center justify-between py-2 col-span-2" >
->>>>>>> c7227d7f
         {type === "str" &&
             !data.node.template[name].options ? (
             <div className="mt-2 w-full">
