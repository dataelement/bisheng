--- conflicted
+++ resolved
@@ -134,13 +134,9 @@
                         }
                     }))
                 }).then(data => {
-<<<<<<< HEAD
                     console.log('item.file, end :>> ', item.file, 'end');
                     console.log('filePathsRef.current.length, progressCountRef.current :>> ', filePathsRef.current.length, progressCountRef.current);
-=======
-                    // console.log('item.file, end :>> ', item.file, 'end');
-                    // console.log('filePathsRef.current.length, progressCountRef.current :>> ', filePathsRef.current.length, progressCountRef.current);
->>>>>>> 2b396bb1
+
                     // setFilePaths
                     if (!data) return setProgressList((oldState) => oldState.map(el => {
                         return el.id !== item.id ? el : {
