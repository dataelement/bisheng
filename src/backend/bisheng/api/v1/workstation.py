--- conflicted
+++ resolved
@@ -26,7 +26,7 @@
 from bisheng.api.v1.callback import AsyncStreamingLLMCallbackHandler
 from bisheng.api.v1.schema.chat_schema import APIChatCompletion, SSEResponse, delta
 from bisheng.api.v1.schemas import FrequentlyUsedChat
-from bisheng.api.v1.schemas import WorkstationConfig, resp_200, WSPrompt, ExcelRule, UnifiedResponseModel
+from bisheng.api.v1.schemas import WorkstationConfig, resp_200, resp_500, WSPrompt, ExcelRule, UnifiedResponseModel
 from bisheng.cache.redis import redis_client
 from bisheng.cache.utils import file_download, save_download_file, save_uploaded_file
 from bisheng.core.app_context import app_ctx
@@ -36,6 +36,7 @@
 from bisheng.database.models.session import MessageSession, MessageSessionDao
 from bisheng.interface.llms.custom import BishengLLM
 from bisheng.settings import settings as bisheng_settings
+from bisheng.utils.exceptions import MessageException
 
 router = APIRouter(prefix='/workstation', tags=['WorkStation'])
 
@@ -296,7 +297,6 @@
 
 @router.post('/chat/completions')
 async def chat_completions(
-        background_tasks: BackgroundTasks,
         data: APIChatCompletion,
         login_user: UserPayload = Depends(get_login_user),
 ):
@@ -503,12 +503,8 @@
 
         if not data.conversationId:
             # 生成title
-<<<<<<< HEAD
-            background_tasks.add_task(genTitle, data.text, final_res, bishengllm, conversationId)
-=======
             asyncio.create_task(
                 genTitle(data.text, final_result.content if final_result else final_res, bishengllm, conversationId))
->>>>>>> fb0efe09
 
     return StreamingResponse(event_stream(), media_type='text/event-stream')
 
