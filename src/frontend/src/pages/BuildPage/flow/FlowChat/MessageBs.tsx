--- conflicted
+++ resolved
@@ -1,37 +1,24 @@
 import MessageButtons from "@/components/bs-comp/chatComponent/MessageButtons";
 import SourceEntry from "@/components/bs-comp/chatComponent/SourceEntry";
 import { AvatarIcon } from "@/components/bs-icons/avatar";
-<<<<<<< HEAD
-import { LoadingIcon } from "@/components/bs-icons/loading";
-=======
 import { LoadIcon, LoadingIcon } from "@/components/bs-icons/loading";
->>>>>>> 9c021dd9
 import { CodeBlock } from "@/modals/formModal/chatMessage/codeBlock";
 import { WorkflowMessage } from "@/types/flow";
 import { formatStrTime } from "@/util/utils";
 import { copyText } from "@/utils";
-<<<<<<< HEAD
-import { useMemo, useRef } from "react";
-=======
 import { useMemo, useRef, useState } from "react";
->>>>>>> 9c021dd9
 import ReactMarkdown from "react-markdown";
 import rehypeMathjax from "rehype-mathjax";
 import remarkGfm from "remark-gfm";
 import remarkMath from "remark-math";
 import ChatFile from "./ChatFileFile";
 import { useMessageStore } from "./messageStore";
-<<<<<<< HEAD
-import { Badge } from "@/components/bs-ui/badge";
-import { ShieldAlert } from "lucide-react";
-import { TitleLogo } from "@/components/bs-comp/cardComponent";
-import MsgVNodeCom from "@/pages/OperationPage/useAppLog/MsgBox";
-=======
 import { ChevronDown, ShieldAlert } from "lucide-react";
 import { cname } from "@/components/bs-ui/utils";
 import { ToastIcon } from "@/components/bs-icons";
 import { Badge } from "@/components/bs-ui/badge";
->>>>>>> 9c021dd9
+import { TitleLogo } from "@/components/bs-comp/cardComponent";
+import MsgVNodeCom from "@/pages/OperationPage/useAppLog/MsgBox";
 
 // 颜色列表
 const colorList = [
@@ -48,9 +35,6 @@
     "#95A5A6"
 ]
 
-<<<<<<< HEAD
-export default function MessageBs({ audit, mark = false, logo, data, onUnlike = () => { }, onSource, onMarkClick, flow = {id: 0, logo: ''}  }: { logo: string, data: WorkflowMessage, onUnlike?: any, onSource?: any, flow?: any }) {
-=======
 const ReasoningLog = ({ loading, msg = '' }) => {
     const [open, setOpen] = useState(true)
     // console.log('msg :>> ', msg);
@@ -58,7 +42,7 @@
     if (!msg) return null
 
     return <div className="py-1">
-        <div className="rounded-sm border">
+        <div className="rounded-sm border">s
             <div className="flex justify-between items-center px-4 py-2 cursor-pointer" onClick={() => setOpen(!open)}>
                 {loading ? <div className="flex items-center font-bold gap-2 text-sm">
                     <LoadIcon className="text-primary duration-300" />
@@ -79,24 +63,15 @@
         </div>
     </div>
 }
-
-export default function MessageBs({ audit, mark = false, msgVNode = null, logo, data, onUnlike = () => { }, disableBtn = false, onSource, onMarkClick }: { logo: string, data: WorkflowMessage, onUnlike?: any, onSource?: any }) {
->>>>>>> 9c021dd9
+export default function MessageBs({ audit, mark = false, logo, data, onUnlike = () => { }, onSource, disableBtn = false, onMarkClick }: { logo: string, data: WorkflowMessage, onUnlike?: any, onSource?: any }) {
     const avatarColor = colorList[
         (data.sender?.split('').reduce((num, s) => num + s.charCodeAt(), 0) || 0) % colorList.length
     ]
     const message = useMemo(() => {
-<<<<<<< HEAD
         const msg = typeof data.message === 'string' ? data.message : data.message.msg;
         return msg
             .replaceAll('$$', '$') // latex
-=======
-        const msg = typeof data.message === 'string' ? data.message : data.message.msg
-
-        return msg
-            .replaceAll('$$', '$') // latex
             .replaceAll(/(\n\s{4,})/g, '\n   ') // 禁止4空格转代码
->>>>>>> 9c021dd9
             .replace(/(?<![\n\|])\n(?!\n)/g, '\n\n') // 单个换行符
     }, [data.message])
 
@@ -117,11 +92,7 @@
                                 children[0] = children[0].replace("▍", "▍");
                             }
                         }
-<<<<<<< HEAD
-
-=======
                         // className 区分代码语言 python json js 
->>>>>>> 9c021dd9
                         const match = /language-(\w+)/.exec(className || "");
 
                         return !inline ? (
@@ -151,57 +122,25 @@
     const chatId = useMessageStore(state => state.chatId)
     return <div className="flex w-full">
         <div className="w-fit group max-w-[90%]">
-<<<<<<< HEAD
-            <div className="flex justify-between items-center mb-1">
-                {data.sender ? <p className="text-gray-600 text-xs">{data.sender}</p> : <p />}
-                <div className={`text-right group-hover:opacity-100 opacity-0`}>
-                    <span className="text-slate-400 text-sm">{formatStrTime(data.update_time, 'MM 月 dd 日 HH:mm')}</span>
-                </div>
-            </div>
-            {audit && data.review_status === 3 && <Badge variant="destructive" className="bg-red-500"><ShieldAlert className="size-4" /> 违规情况: {data.review_reason}</Badge>}
-            <div className="min-h-8 px-6 py-4 rounded-2xl bg-[#F5F6F8] dark:bg-[#313336]">
-                <div className="flex gap-2">
-                    {/* TODO */}
-                    {<TitleLogo url={flow?.logo} className="" id={flow?.id}></TitleLogo>}
-                    {/* {logo ? <div className="max-w-6 min-w-6 max-h-6 rounded-full overflow-hidden">
-                        <img className="w-6 h-6" src={logo} />
-                    </div>
-                        : <div className="w-6 h-6 min-w-6 flex justify-center items-center rounded-full" style={{ background: avatarColor }} >
-                            <AvatarIcon />
-                        </div>} */}
-                    {message || data.files.length ?
-                        <div ref={messageRef} className="text-sm max-w-[calc(100%-24px)]">
-                            {message && mkdown}
-                            {data.files.length > 0 && data.files.map(file => <ChatFile key={file.path} fileName={file.name} filePath={file.path} />)}
-                            {/* @user */}
-                            {data.receiver && <p className="text-blue-500 text-sm">@ {data.receiver.user_name}</p>}
-                            {/* 光标 */}
-                            {/* {data.message.toString() && !data.end && <div className="animate-cursor absolute w-2 h-5 ml-1 bg-gray-600" style={{ left: cursor.x, top: cursor.y }}></div>} */}
-                        </div>
-                        : <div>{
-                            !data.end && <LoadingIcon className="size-6 text-primary" />
-                        }</div>
-                    }
-                </div>
-            </div>
-=======
             <ReasoningLog loading={!data.end && data.reasoning_log} msg={data.reasoning_log} />
             {!(data.reasoning_log && !message && !data.files.length) && <>
                 <div className="flex justify-between items-center mb-1">
                     {data.sender ? <p className="text-gray-600 text-xs">{data.sender}</p> : <p />}
                     <div className={`text-right group-hover:opacity-100 opacity-0`}>
-                        <span className="text-slate-400 text-sm">{formatStrTime(data.create_time, 'MM 月 dd 日 HH:mm')}</span>
+                        <span className="text-slate-400 text-sm">{formatStrTime(data.update_time, 'MM 月 dd 日 HH:mm')}</span>
                     </div>
                 </div>
                 {audit && data.review_status === 3 && <Badge variant="destructive" className="bg-red-500"><ShieldAlert className="size-4" /> 违规情况: {data.review_reason}</Badge>}
                 <div className="min-h-8 px-6 py-4 rounded-2xl bg-[#F5F6F8] dark:bg-[#313336]">
                     <div className="flex gap-2">
-                        {logo ? <div className="max-w-6 min-w-6 max-h-6 rounded-full overflow-hidden">
+                        {/* TODO */}
+                        {<TitleLogo url={flow?.logo} className="" id={flow?.id}></TitleLogo>}
+                        {/* {logo ? <div className="max-w-6 min-w-6 max-h-6 rounded-full overflow-hidden">
                             <img className="w-6 h-6" src={logo} />
                         </div>
                             : <div className="w-6 h-6 min-w-6 flex justify-center items-center rounded-full" style={{ background: avatarColor }} >
                                 <AvatarIcon />
-                            </div>}
+                            </div>} */}
                         {message || data.files.length ?
                             <div ref={messageRef} className="text-sm max-w-[calc(100%-24px)]">
                                 {message && mkdown}
@@ -218,7 +157,6 @@
                     </div>
                 </div>
             </>}
->>>>>>> 9c021dd9
             {/* 附加信息 */}
             {
                 data.end && <div className="flex justify-between mt-2">
@@ -233,8 +171,7 @@
                             message,
                         })}
                     />
-<<<<<<< HEAD
-                    <MessageButtons
+                    {!disableBtn && <MessageButtons
                         onlyRead={audit}
                         mark={mark}
                         id={data.id || data.message_id}
@@ -243,18 +180,7 @@
                         onUnlike={onUnlike}
                         onCopy={handleCopyMessage}
                         onMarkClick={onMarkClick}
-                    ></MessageButtons>
-=======
-                    {!disableBtn && <MessageButtons
-                        mark={mark}
-                        id={data.id || data.message_id}
-                        data={data.liked}
-                        msgVNode={msgVNode}
-                        onUnlike={onUnlike}
-                        onCopy={handleCopyMessage}
-                        onMarkClick={onMarkClick}
                     ></MessageButtons>}
->>>>>>> 9c021dd9
                 </div>
             }
         </div>
