<<<<<<< HEAD
import functools
from typing import List
=======
import json
>>>>>>> 7f53ef65

from bisheng.database.models.assistant import Assistant, AssistantDao
from bisheng.database.models.flow import Flow, FlowDao, FlowRead
from bisheng.database.models.knowledge import Knowledge, KnowledgeDao, KnowledgeRead
from bisheng.database.models.role_access import AccessType, RoleAccessDao
<<<<<<< HEAD
from bisheng.database.models.user import UserDao
from bisheng.database.models.user_group import UserGroupDao
=======
from bisheng.database.models.user import User, UserDao
from bisheng.database.models.user_group import UserGroupDao
from bisheng.database.models.user_role import UserRoleDao
from fastapi import HTTPException
from fastapi_jwt_auth import AuthJWT
>>>>>>> 7f53ef65


class UserPayload:

    def __init__(self, **kwargs):
        self.user_id = kwargs.get('user_id')
        self.user_role = kwargs.get('role')
        self.user_name = kwargs.get('user_name')

    def is_admin(self):
        return self.user_role == 'admin'

    @staticmethod
    def wrapper_access_check(func):
        """
        权限检查的装饰器
        如果是admin用户则不执行后续具体的检查逻辑
        """

        @functools.wraps(func)
        def wrapper(*args, **kwargs):
            if args[0].is_admin():
                return True
            return func(*args, **kwargs)

        return wrapper

    @wrapper_access_check
    def access_check(self, owner_user_id: int, target_id: str, access_type: AccessType) -> bool:
        """
            检查用户是否有某个资源的权限
        """
        # 判断是否属于本人资源
        if self.user_id == owner_user_id:
            return True
        # 判断授权
        if RoleAccessDao.judge_role_access(self.user_role, target_id, access_type):
            return True
        return False

    @wrapper_access_check
    def check_group_admin(self, group_id: int) -> bool:
        """
            检查用户是否是某个组的管理员
        """
        # 判断是否是用户组的管理员
        user_group = UserGroupDao.get_one_user_group(self.user_id, group_id)
        if not user_group:
            return False
        return user_group.is_group_admin

    @wrapper_access_check
    def check_groups_admin(self, group_ids: List[int]) -> bool:
        user_groups = UserGroupDao.get_user_group(self.user_id)
        for one in user_groups:
            if one.is_group_admin and one.group_id in group_ids:
                return True
        return False

<<<<<<< HEAD

=======
def sso_login():
    pass


def gen_user_role(db_user: User):
    # 查询角色
    db_user_role = UserRoleDao.get_user_roles(db_user.user_id)
    if next((user_role for user_role in db_user_role if user_role.role_id == 1), None):
        # 是管理员，忽略其他的角色
        role = 'admin'
    else:
        # 判断是否是用户组管理员
        db_user_groups = UserGroupDao.get_user_admin_group(db_user.user_id)
        if len(db_user_groups) > 0:
            role = 'group_admin'
        else:
            role = [user_role.role_id for user_role in db_user_role]
    return role


def gen_user_jwt(db_user: User):
    if 1 == db_user.delete:
        raise HTTPException(status_code=500, detail='该账号已被禁用，请联系管理员')
    # 查询角色
    role = gen_user_role(db_user)
    # 生成JWT令牌
    payload = {'user_name': db_user.user_name, 'user_id': db_user.user_id, 'role': role}
    # Create the tokens and passing to set_access_cookies or set_refresh_cookies
    access_token = AuthJWT().create_access_token(subject=json.dumps(payload), expires_time=86400)

    refresh_token = AuthJWT().create_refresh_token(subject=db_user.user_name)

    # Set the JWT cookies in the response
    return access_token, refresh_token, role


>>>>>>> 7f53ef65
def get_knowledge_list_by_access(role_id: int, name: str, page_num: int, page_size: int):
    count_filter = []
    if name:
        count_filter.append(Knowledge.name.like('%{}%'.format(name)))

    db_role_access = KnowledgeDao.get_knowledge_by_access(role_id, page_num, page_size)
    total_count = KnowledgeDao.get_count_by_filter(count_filter)
    # 补充用户名
    user_ids = [access[0].user_id for access in db_role_access]
    db_users = UserDao.get_user_by_ids(user_ids)
    user_dict = {user.user_id: user.user_name for user in db_users}

    return {
        'data': [
            KnowledgeRead.validate({
                'name': access[0].name,
                'user_name': user_dict.get(access[0].user_id),
                'user_id': access[0].user_id,
                'update_time': access[0].update_time,
                'id': access[0].id
            }) for access in db_role_access
        ],
        'total':
            total_count
    }


def get_flow_list_by_access(role_id: int, name: str, page_num: int, page_size: int):
    count_filter = []
    if name:
        count_filter.append(Flow.name.like('%{}%'.format(name)))

    db_role_access = FlowDao.get_flow_by_access(role_id, name, page_num, page_size)
    total_count = FlowDao.get_count_by_filters(count_filter)
    # 补充用户名
    user_ids = [access[0].user_id for access in db_role_access]
    db_users = UserDao.get_user_by_ids(user_ids)
    user_dict = {user.user_id: user.user_name for user in db_users}

    return {
        'data': [
            FlowRead.validate({
                'name': access[0].name,
                'user_name': user_dict.get(access[0].user_id),
                'user_id': access[0].user_id,
                'update_time': access[0].update_time,
                'id': access[0].id
            }) for access in db_role_access
        ],
        'total':
            total_count
    }


def get_assistant_list_by_access(role_id: int, name: str, page_num: int, page_size: int):
    count_filter = []
    if name:
        count_filter.append(Assistant.name.like('%{}%'.format(name)))

    db_role_access = AssistantDao.get_assistants_by_access(role_id, name, page_size, page_num)
    total_count = AssistantDao.get_count_by_filters(count_filter)
    # 补充用户名
    user_ids = [access[0].user_id for access in db_role_access]
    db_users = UserDao.get_user_by_ids(user_ids)
    user_dict = {user.user_id: user.user_name for user in db_users}

    return {
        'data': [{
            'name': access[0].name,
            'user_name': user_dict.get(access[0].user_id),
            'user_id': access[0].user_id,
            'update_time': access[0].update_time,
            'id': access[0].id
        } for access in db_role_access],
        'total':
            total_count
    }<|MERGE_RESOLUTION|>--- conflicted
+++ resolved
@@ -1,24 +1,19 @@
-<<<<<<< HEAD
+import json
+
 import functools
 from typing import List
-=======
-import json
->>>>>>> 7f53ef65
 
 from bisheng.database.models.assistant import Assistant, AssistantDao
 from bisheng.database.models.flow import Flow, FlowDao, FlowRead
 from bisheng.database.models.knowledge import Knowledge, KnowledgeDao, KnowledgeRead
 from bisheng.database.models.role_access import AccessType, RoleAccessDao
-<<<<<<< HEAD
-from bisheng.database.models.user import UserDao
-from bisheng.database.models.user_group import UserGroupDao
-=======
 from bisheng.database.models.user import User, UserDao
 from bisheng.database.models.user_group import UserGroupDao
 from bisheng.database.models.user_role import UserRoleDao
 from fastapi import HTTPException
 from fastapi_jwt_auth import AuthJWT
->>>>>>> 7f53ef65
+from bisheng.database.models.user import UserDao
+from bisheng.database.models.user_group import UserGroupDao
 
 
 class UserPayload:
@@ -78,9 +73,7 @@
                 return True
         return False
 
-<<<<<<< HEAD
 
-=======
 def sso_login():
     pass
 
@@ -117,7 +110,6 @@
     return access_token, refresh_token, role
 
 
->>>>>>> 7f53ef65
 def get_knowledge_list_by_access(role_id: int, name: str, page_num: int, page_size: int):
     count_filter = []
     if name:
@@ -146,6 +138,7 @@
 
 
 def get_flow_list_by_access(role_id: int, name: str, page_num: int, page_size: int):
+
     count_filter = []
     if name:
         count_filter.append(Flow.name.like('%{}%'.format(name)))
@@ -173,6 +166,7 @@
 
 
 def get_assistant_list_by_access(role_id: int, name: str, page_num: int, page_size: int):
+
     count_filter = []
     if name:
         count_filter.append(Assistant.name.like('%{}%'.format(name)))
