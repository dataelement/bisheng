--- conflicted
+++ resolved
@@ -98,7 +98,7 @@
                                         </TableCell>
                                         <TableCell>
                                             <Input
-                                                placeholder={t('test.parameter')}
+                                                placeholder={`输入${schema.type || 'string'}类型值`}
                                                 onChange={(e) => setParams(prev => ({
                                                     ...prev,
                                                     [name]: e.target.value
@@ -153,18 +153,6 @@
 
     // 示例配置
     const exampleConfigs = {
-<<<<<<< HEAD
-         gaode: JSON.stringify({
-             "mcpServers": {
-                 "amap-sse": {
-                    "name": "高德地图",
-                    "description": "提供全场景覆盖的地图服务，包括地理编码、逆地理编码、IP 定位、天气查询、骑行路径规划、步行路径规划、驾车路径规划、公交路径规划、距离测量、关键词搜索、周边搜索、详情搜索等。",
-                     "url": "https://mcp.amap.com/sse?key=yourapikey"
-                 }
-             }
-         }, null, 2)
-     };
-=======
         gaode1: JSON.stringify({
             "mcpServers": {
                 "amap-sse": {
@@ -186,7 +174,6 @@
             }
         }, null, 2)
     };
->>>>>>> 4bea644a
 
     // 暴露方法给父组件
     useImperativeHandle(ref, () => ({
@@ -385,12 +372,8 @@
                                     </SelectTrigger>
                                     <SelectContent>
                                         <SelectGroup>
-<<<<<<< HEAD
-                                            <SelectItem value="gaode">{t('tools.exampleGaode')}</SelectItem>
-=======
                                             <SelectItem value="gaode1">高德地图（SSE 协议）</SelectItem>
                                             <SelectItem value="gaode2">高德地图（streamable 协议）</SelectItem>
->>>>>>> 4bea644a
                                         </SelectGroup>
                                     </SelectContent>
                                 </Select>
