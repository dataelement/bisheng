import asyncio
import json
from collections import defaultdict
from email.utils import unquote
from typing import Any, Dict, List
from urllib.parse import urlparse
from uuid import UUID

from bisheng.api.utils import build_flow_no_yield
from bisheng.api.v1.schemas import ChatMessage, ChatResponse, FileResponse
from bisheng.cache import cache_manager
from bisheng.cache.flow import InMemoryCache
from bisheng.cache.manager import Subject
from bisheng.database.base import session_getter
from bisheng.database.models.user import User
from bisheng.processing.process import process_tweaks
from bisheng.utils.threadpool import thread_pool
from bisheng.utils.util import get_cache_key
from bisheng_langchain.input_output.output import Report
from fastapi import WebSocket, status
from loguru import logger


class ChatHistory(Subject):

    def __init__(self):
        super().__init__()
        self.history: Dict[str, List[ChatMessage]] = defaultdict(list)

    def add_message(self, client_id: str, chat_id: str, message: ChatMessage,):
        """Add a message to the chat history."""

<<<<<<< HEAD
        if chat_id and (message.message or message.intermediate_steps
                        or message.files) and message.type != 'stream':
            with session_getter() as seesion:
                from bisheng.database.models.message import ChatMessage
                msg = message.copy()
                msg.message = str(msg.message) if isinstance(msg.message, dict) else msg.message
                files = json.dumps(msg.files) if msg.files else ''
                msg.__dict__.pop('files')
                db_message = ChatMessage(flow_id=client_id,
                                         chat_id=chat_id,
                                         files=files,
                                         **msg.__dict__)
                logger.info(f'chat={db_message}')
                seesion.add(db_message)
                seesion.commit()
                seesion.refresh(db_message)
=======
        if chat_id and (message.message or message.intermediate_steps or
                        message.files) and message.type != 'stream':
            from bisheng.database.models.message import ChatMessage
            msg = message.copy()
            msg.message = str(msg.message) if isinstance(msg.message, dict) else msg.message
            files = json.dumps(msg.files) if msg.files else ''
            msg.__dict__.pop('files')
            db_message = ChatMessage(flow_id=client_id,
                                     chat_id=chat_id,
                                     files=files,
                                     **msg.__dict__)
            logger.info(f'chat={db_message}')
            with next(get_session()) as session:
                session.add(db_message)
                session.commit()
                session.refresh(db_message)
>>>>>>> a04f2739
                message.message_id = db_message.id

        if not isinstance(message, FileResponse):
            self.notify()

    def empty_history(self, client_id: str, chat_id: str):
        """Empty the chat history for a client."""
        self.history[get_cache_key(client_id, chat_id)] = []


class ChatManager:

    def __init__(self):
        self.active_connections: Dict[str, WebSocket] = {}
        self.chat_history = ChatHistory()
        self.cache_manager = cache_manager
        self.cache_manager.attach(self.update)
        self.in_memory_cache = InMemoryCache()
        self.task_manager: List[asyncio.Task] = []

    # def on_chat_history_update(self):
    #     """Send the last chat message to the client."""
    #     client_id = self.cache_manager.current_client_id
    #     if client_id in self.active_connections:
    #         chat_response = self.chat_history.get_history(client_id, filter_messages=False)[-1]
    #         if chat_response.is_bot:
    #             # Process FileResponse
    #             if isinstance(chat_response, FileResponse):
    #                 # If data_type is pandas, convert to csv
    #                 if chat_response.data_type == 'pandas':
    #                     chat_response.data = chat_response.data.to_csv()
    #                 elif chat_response.data_type == 'image':
    #                     # Base64 encode the image
    #                     chat_response.data = pil_to_base64(chat_response.data)
    #             # get event loop
    #             loop = asyncio.get_event_loop()

    #             coroutine = self.send_json(client_id, chat_response)
    #             asyncio.run_coroutine_threadsafe(coroutine, loop)

    def update(self):
        if self.cache_manager.current_client_id in self.active_connections:
            self.last_cached_object_dict = self.cache_manager.get_last()
            # Add a new ChatResponse with the data
            chat_response = FileResponse(
                message=None,
                type='file',
                data=self.last_cached_object_dict['obj'],
                data_type=self.last_cached_object_dict['type'],
            )

            self.chat_history.add_message(self.cache_manager.current_client_id,
                                          self.cache_manager.current_chat_id, chat_response)

    async def connect(self, client_id: str, chat_id: str, websocket: WebSocket):
        await websocket.accept()

        self.active_connections[get_cache_key(client_id, chat_id)] = websocket

    def disconnect(self, client_id: str, chat_id: str):
        logger.info('disconnect_ws key={}', get_cache_key(client_id, chat_id))
        self.active_connections.pop(get_cache_key(client_id, chat_id), None)

    async def send_message(self, client_id: str, chat_id: str, message: str):
        websocket = self.active_connections[get_cache_key(client_id, chat_id)]
        await websocket.send_text(message)

    async def send_json(self, client_id: str, chat_id: str, message: ChatMessage, add=True):
        websocket = self.active_connections[get_cache_key(client_id, chat_id)]
        # 增加消息记录
        if add:
            self.chat_history.add_message(client_id, chat_id, message)
        await websocket.send_json(message.dict())

    async def close_connection(self, client_id: str, chat_id: str, code: int, reason: str):
        if websocket := self.active_connections[get_cache_key(client_id, chat_id)]:
            try:
                await websocket.close(code=code, reason=reason)
                self.disconnect(client_id, chat_id)
            except RuntimeError as exc:
                # This is to catch the following error:
                #  Unexpected ASGI message 'websocket.close', after sending 'websocket.close'
                if 'after sending' in str(exc):
                    logger.error(exc)

    async def ping(self, client_id: str, chat_id: str):
        ping_pong = ChatMessage(
            is_bot=True,
            message='pong',
            intermediate_steps='',
        )
        await self.send_json(client_id, chat_id, ping_pong, False)

    def set_cache(self, client_id: str, langchain_object: Any) -> bool:
        """
        Set the cache for a client.
        """

        self.in_memory_cache.set(client_id, langchain_object)
        return client_id in self.in_memory_cache

    async def handle_websocket(
        self,
        client_id: str,
        chat_id: str,
        websocket: WebSocket,
        user_id: int,
        gragh_data: dict = None,
    ):
        await self.connect(client_id, chat_id, websocket)

        status_ = 'init'  # 创建锁
        payload = {}
        try:
            while True:
                try:
                    json_payload_receive = await asyncio.wait_for(websocket.receive_json(),
                                                                  timeout=2.0)
                except asyncio.TimeoutError:
                    json_payload_receive = ''
                try:
                    payload = json.loads(json_payload_receive) if json_payload_receive else payload
                except TypeError:
                    payload = json_payload_receive

                if 'clear_history' in payload:
                    self.chat_history.history[client_id] = []
                    continue
                if 'clear_cache' in payload:
                    self.in_memory_cache

                # set start
                from bisheng.chat.handlers import Handler
                is_begin = True if payload and status_ == 'init' else False
                action = None
                if 'action' in payload:
                    # autogen continue last session,
                    action, is_begin = 'autogen', False

                start_resp = ChatResponse(type='begin', category='system', user_id=user_id)
                step_resp = ChatResponse(type='end', category='system', user_id=user_id)
                if is_begin:
                    await self.send_json(client_id, chat_id, start_resp)
                start_resp.type = 'start'

                # should input data
                langchain_obj_key = get_cache_key(client_id, chat_id)
                if payload and status_ == 'init':
                    has_file, graph_data = await self.preper_payload(payload, gragh_data,
                                                                     langchain_obj_key, client_id,
                                                                     chat_id, start_resp,
                                                                     step_resp)
                    status_ = 'init_object'

                # build in thread
                if payload and not self.in_memory_cache.get(
                        langchain_obj_key) and status_ == 'init_object':
                    thread_pool.submit(self.init_langchain_object, client_id, chat_id, user_id,
                                       graph_data)
                    status_ = 'waiting_object'

                # run in thread
                async_task = None
                if payload and self.in_memory_cache.get(langchain_obj_key):
                    logger.info(f"processing_message message={payload['inputs']}")
                    action, over = await self.preper_action(client_id, chat_id, langchain_obj_key,
                                                            payload, start_resp, step_resp)
                    if not over:
                        # task_service: 'TaskService' = get_task_service()
                        # async_task = asyncio.create_task(
                        #     task_service.launch_task(Handler().dispatch_task, self, client_id,
                        #                              chat_id, action, payload, user_id))
                        thread_pool.submit(Handler().dispatch_task, self, client_id, chat_id,
                                           action, payload, user_id)
                    status_ = 'init'
                    payload = {}  # clean message

                # 处理任务状态
                complete = thread_pool.as_completed()
                if async_task and async_task.done():
                    logger.debug(f'async_task_complete result={async_task.result}')
                if complete:
                    for future in complete:
                        try:
                            future.result()
                            logger.debug('task_complete')
                        except Exception as e:
                            logger.error('An error happend {}', str(e))
                            step_resp.intermediate_steps = f'Input data is parsed fail. error={str(e)}'
                            if has_file:
                                step_resp.intermediate_steps = f'File is parsed fail. error={str(e)}'
                            await self.send_json(client_id, chat_id, step_resp)
                            start_resp.type = 'close'
                            await self.send_json(client_id, chat_id, start_resp)
        except Exception as e:
            # Handle any exceptions that might occur
            logger.error(e)
            await self.close_connection(
                client_id=client_id,
                chat_id=chat_id,
                code=status.WS_1011_INTERNAL_ERROR,
                reason=str(e)[:120],
            )
        finally:
            try:
                await self.close_connection(client_id=client_id,
                                            chat_id=chat_id,
                                            code=status.WS_1000_NORMAL_CLOSURE,
                                            reason='Client disconnected')
            except Exception as e:
                logger.error(e)
            self.disconnect(client_id, chat_id)

    async def preper_payload(self, payload, graph_data, langchain_obj_key, client_id, chat_id,
                             start_resp: ChatResponse, step_resp: ChatResponse):
        has_file = False
        if 'inputs' in payload and ('data' in payload['inputs']
                                    or 'file_path' in payload['inputs']):
            node_data = payload['inputs'].get('data', '') or [payload['inputs']]
            graph_data = self.refresh_graph_data(graph_data, node_data)
            self.set_cache(langchain_obj_key, None)  # rebuild object
            has_file = any(['InputFile' in nd.get('id') for nd in node_data])
        if has_file:
            step_resp.intermediate_steps = 'File upload complete and begin to parse'
            await self.send_json(client_id, chat_id, start_resp)
            await self.send_json(client_id, chat_id, step_resp, add=False)
            await self.send_json(client_id, chat_id, start_resp)
            logger.info('input_file start_log')
            await asyncio.sleep(1)  # why frontend not recieve imediately
        return has_file, graph_data

    async def preper_action(self, client_id, chat_id, langchain_obj_key, payload,
                            start_resp: ChatResponse, step_resp: ChatResponse):
        langchain_obj = self.in_memory_cache.get(langchain_obj_key)
        batch_question = []
        action = ''
        over = False
        if isinstance(langchain_obj, Report):
            action = 'report'
            step_resp.intermediate_steps = 'File parsing complete, generate begin'
            await self.send_json(client_id, chat_id, step_resp)
        elif 'data' in payload['inputs'] or 'file_path' in payload['inputs']:
            action = 'auto_file'
            batch_question = self.in_memory_cache.get(langchain_obj_key + '_question')
            payload['inputs']['questions'] = batch_question
            if not batch_question:
                # no question
                file_msg = payload['inputs']
                file_msg.pop('id', '')
                file_msg.pop('data', '')
                file = ChatMessage(is_bot=False,
                                   message=file_msg,
                                   type='end',
                                   user_id=step_resp.user_id)
                self.chat_history.add_message(client_id, chat_id, file)
                step_resp.message = ''
                step_resp.intermediate_steps = 'File parsing complete'
                await self.send_json(client_id, chat_id, step_resp)
                start_resp.type = 'close'
                await self.send_json(client_id, chat_id, start_resp)
                over = True
            else:
                step_resp.intermediate_steps = 'File parsing complete. Analysis starting'
                await self.send_json(client_id, chat_id, step_resp, add=False)
        return action, over

    # async def init_langchain_object(self, flow_id, chat_id, user_id, graph_data):
    #     session_id = chat_id
    #     session_service = get_session_service()
    #     if session_id is None:
    #         session_id = session_service.generate_key(session_id=session_id, data_graph=graph_data)
    #     # Load the graph using SessionService
    #     session = await session_service.load_session(session_id, graph_data)
    #     graph, artifacts = session if session else (None, None)
    #     if not graph:
    #         raise ValueError('Graph not found in the session')
    #     built_object = await graph.abuild()
    #     key_node = get_cache_key(flow_id, chat_id)
    #     logger.info(f'init_langchain key={key_node}')
    #     question = []
    #     for node in graph.nodes:
    #         if node.vertex_type == 'InputNode':
    #             question.extend(node.build)
    #     self.set_cache(key_node + '_question', question)
    #     self.set_cache(key_node, built_object)
    #     self.set_cache(key_node + '_artifacts', artifacts)
    #     return built_object

    def init_langchain_object(self, flow_id, chat_id, user_id, graph_data):
<<<<<<< HEAD
        key_node = get_cache_key(flow_id, chat_id)
        logger.info(f'init_langchain key={key_node}')
        with session_getter() as session:
=======
        with next(get_session()) as session:
>>>>>>> a04f2739
            db_user = session.get(User, user_id)  # 用来支持节点判断用户权限
        artifacts = {}
        graph = build_flow_no_yield(graph_data=graph_data,
                                    artifacts=artifacts,
                                    process_file=True,
                                    flow_id=UUID(flow_id).hex,
                                    chat_id=chat_id,
                                    user_name=db_user.user_name)
        langchain_object = graph.build()
        question = []
        for node in graph.nodes:
            if node.vertex_type == 'InputNode':
                question.extend(node._built_object)

        self.set_cache(key_node + '_question', question)
        for node in langchain_object:
            # 只存储chain
            if node.base_type == 'inputOutput' and node.vertex_type != 'Report':
                continue
            self.set_cache(key_node, node._built_object)
            self.set_cache(key_node + '_artifacts', artifacts)
        return graph

    def refresh_graph_data(self, graph_data: dict, node_data: List[dict]):
        tweak = {}
        for nd in node_data:
            if nd.get('id') not in tweak:
                tweak[nd.get('id')] = {}
            if 'InputFile' in nd.get('id'):
                file_path = nd.get('file_path')
                url_path = urlparse(file_path)
                if url_path.netloc:
                    file_name = unquote(url_path.path.split('/')[-1])
                else:
                    file_name = file_path.split('_', 1)[1] if '_' in file_path else ''
                nd['value'] = file_name
                tweak[nd.get('id')] = {'file_path': file_path, 'value': file_name}
            elif 'VariableNode' in nd.get('id'):
                variables = nd.get('name')
                variable_value = nd.get('value')
                # key
                variables_list = tweak[nd.get('id')].get('variables', [])
                if not variables_list:
                    tweak[nd.get('id')]['variables'] = variables_list
                    tweak[nd.get('id')]['variable_value'] = []
                variables_list.append(variables)
                # value
                variables_value_list = tweak[nd.get('id')].get('variable_value', [])
                variables_value_list.append(variable_value)
        """upload file to make flow work"""
        return process_tweaks(graph_data, tweaks=tweak)<|MERGE_RESOLUTION|>--- conflicted
+++ resolved
@@ -27,10 +27,14 @@
         super().__init__()
         self.history: Dict[str, List[ChatMessage]] = defaultdict(list)
 
-    def add_message(self, client_id: str, chat_id: str, message: ChatMessage,):
+    def add_message(
+        self,
+        client_id: str,
+        chat_id: str,
+        message: ChatMessage,
+    ):
         """Add a message to the chat history."""
 
-<<<<<<< HEAD
         if chat_id and (message.message or message.intermediate_steps
                         or message.files) and message.type != 'stream':
             with session_getter() as seesion:
@@ -47,24 +51,6 @@
                 seesion.add(db_message)
                 seesion.commit()
                 seesion.refresh(db_message)
-=======
-        if chat_id and (message.message or message.intermediate_steps or
-                        message.files) and message.type != 'stream':
-            from bisheng.database.models.message import ChatMessage
-            msg = message.copy()
-            msg.message = str(msg.message) if isinstance(msg.message, dict) else msg.message
-            files = json.dumps(msg.files) if msg.files else ''
-            msg.__dict__.pop('files')
-            db_message = ChatMessage(flow_id=client_id,
-                                     chat_id=chat_id,
-                                     files=files,
-                                     **msg.__dict__)
-            logger.info(f'chat={db_message}')
-            with next(get_session()) as session:
-                session.add(db_message)
-                session.commit()
-                session.refresh(db_message)
->>>>>>> a04f2739
                 message.message_id = db_message.id
 
         if not isinstance(message, FileResponse):
@@ -354,13 +340,9 @@
     #     return built_object
 
     def init_langchain_object(self, flow_id, chat_id, user_id, graph_data):
-<<<<<<< HEAD
         key_node = get_cache_key(flow_id, chat_id)
         logger.info(f'init_langchain key={key_node}')
         with session_getter() as session:
-=======
-        with next(get_session()) as session:
->>>>>>> a04f2739
             db_user = session.get(User, user_id)  # 用来支持节点判断用户权限
         artifacts = {}
         graph = build_flow_no_yield(graph_data=graph_data,
