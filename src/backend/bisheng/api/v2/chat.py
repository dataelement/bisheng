--- conflicted
+++ resolved
@@ -47,16 +47,6 @@
         else:
             knowledge = None
 
-<<<<<<< HEAD
-        graph = build_flow_no_yield(graph_data=graph_data,
-                                    artifacts={},
-                                    process_file=process_file,
-                                    flow_id=UUID(flow_id).hex,
-                                    chat_id=chat_id,
-                                    collection_name=knowledge.collection_name if knowledge else None,
-                                    )
-
-=======
         graph = build_flow_no_yield(
             graph_data=graph_data,
             artifacts={},
@@ -65,7 +55,6 @@
             chat_id=chat_id,
             collection_name=knowledge.collection_name if knowledge else None,
         )
->>>>>>> c7227d7f
         langchain_object = graph.build()
         for node in langchain_object:
             key_node = get_cache_key(flow_id, chat_id, node.id)
