import { FileIcon } from "@/components/bs-icons/file";
import { LoadingIcon } from "@/components/bs-icons/loading";
import { Button } from '@/components/bs-ui/button';
import { Dialog, DialogContent, DialogDescription, DialogHeader } from '@/components/bs-ui/dialog';
import { SearchInput } from '@/components/bs-ui/input';
import AutoPagination from '@/components/bs-ui/pagination/autoPagination';
import ShadTooltip from "@/components/ShadTooltipComponent";
import { delChunkApi, getFileBboxApi, getFilePathApi, getKnowledgeChunkApi, getKnowledgeDetailApi, readFileByLibDatabase, updateChunkApi, addMetadata, saveUserMetadataApi, getMetaFile } from '@/controllers/API';
import { captureAndAlertRequestErrorHoc } from '@/controllers/request';
import { useTable } from '@/util/hook';
import { truncateString } from "@/util/utils";
import { DropdownMenu, DropdownMenuContent, DropdownMenuItem, DropdownMenuTrigger } from '@radix-ui/react-dropdown-menu';
import * as DialogPrimitive from "@radix-ui/react-dialog";
import { AlertCircle, ArrowLeft, Calendar as CalendarIcon, ChevronDown, ChevronUp, ClipboardPenLine, Clock3, Edit2, FileText, Hash, Plus, Search, Trash2, Type, X } from 'lucide-react';
import { useCallback, useEffect, useMemo, useRef, useState } from 'react';
import { useTranslation } from 'react-i18next';
import { useLocation, useNavigate, useParams } from 'react-router-dom';
import useKnowledgeStore from '../useKnowledgeStore';
import ParagraphEdit from './ParagraphEdit';
import PreviewFile from './PreviewFile';
import PreviewParagraph from './PreviewParagraph';
import Tip from "@/components/bs-ui/tooltip/tip";
import { cname } from "@/components/bs-ui/utils";
import React from "react";
import { Calendar } from "@/components/bs-ui/calendar";
import { Popover, PopoverContent, PopoverTrigger } from "@/components/bs-ui/popover";
import { format } from "date-fns";
import { toast } from "@/components/bs-ui/toast/use-toast";
import { DatePicker } from "@/components/bs-ui/calendar/datePicker";
import { Tooltip, TooltipContent, TooltipProvider, TooltipTrigger } from "@/components/bs-ui/tooltip";

// 类型图标常量
const TYPE_ICONS = {
    String: <Type />,
    Number: <Hash />,
    Time: <Clock3 />
};

// 元数据行组件
const MetadataRow = React.memo(({ isKnowledgeAdmin, item, onDelete, onValueChange, isSmallScreen, t, showInput = true }) => {
    // 将日期字符串转换为 Date 对象
    const getDateValue = (dateString) => {
        if (!dateString) return null;
        try {
            return new Date(dateString);
        } catch {
            return null;
        }
    };

    const handleInputChange = (e) => {
        onValueChange(item.id, e.target.value);
    };

    const handleNumberChange = (e) => {
        const value = e.target.value;
        // 只允许数字
        if (value === '' || /^-?\d*\.?\d*$/.test(value)) {
            onValueChange(item.id, value);
        }
    };

    const handleDateChange = (date) => {
        // 将日期对象转换为字符串格式
        const dateString = date ? format(date, 'yyyy-MM-dd') : '';
        onValueChange(item.id, dateString);
    };

    return (
        <div className="flex items-center gap-3 p-2">
            {/* 左边部分 - 类型图标、标签、变量名 */}
            <div className="flex items-center gap-2 flex-1 p-2 rounded-lg bg-gray-50 h-11">
                {/* 类型图标 */}
                <span className={isSmallScreen ? "text-base" : "text-lg"}>
                    {TYPE_ICONS[item.type]}
                </span>

                {/* 类型标签 */}
                <span className={cname(
                    "text-gray-500 min-w-[20px]",
                    isSmallScreen ? "text-xs" : "text-sm"
                )}>
                    {item.type}
                </span>

                {/* 变量名 */}
                <div className="min-w-0 flex-1 max-w-[120px]">
                    <TooltipProvider>
                        <Tooltip>
                            <TooltipTrigger asChild>
                                <span
                                    className={cname(
                                        "font-medium truncate block",
                                        isSmallScreen ? "text-sm" : "",
                                        "max-w-full"
                                    )}
                                    style={{
                                        whiteSpace: 'nowrap',
                                        overflow: 'hidden',
                                        textOverflow: 'ellipsis',
                                    }}
                                >
                                    {item.name}
                                </span>
                            </TooltipTrigger>
                            <TooltipContent className="max-w-[200px] whitespace-normal"
                                style={{
                                    whiteSpace: 'normal',
                                    wordBreak: 'break-word'
                                }}
                            >
                                <p>{item.name}</p>
                            </TooltipContent>
                        </Tooltip>
                    </TooltipProvider>
                </div>
            </div>

            {/* 右边部分 - 输入框和删除按钮 */}
            <div className="flex items-center gap-2 flex-1 justify-end p-2 rounded-lg bg-gray-50 h-11 ml-10">
                {/* 输入框 - 根据类型显示不同的输入组件 */}
                {showInput && (
                    <div className="w-40">
                        {item.type === 'String' && (
                            <input
                                disabled={!isKnowledgeAdmin}
                                type="text"
                                value={item.value || ''}
                                onChange={handleInputChange}
                                placeholder={t('请输入文本')}
                                className={cname(
                                    "w-full px-2 border border-gray-300 rounded focus:outline-none focus:ring-2 focus:ring-blue-500 focus:border-transparent",
                                    isSmallScreen ? "py-0.5 text-xs h-6" : "py-1 text-sm h-7"
                                )}
                            />
                        )}

                        {item.type === 'Number' && (
                            <input
                                disabled={!isKnowledgeAdmin}
                                type="number"
                                value={item.value || 0}
                                onChange={handleNumberChange}
                                className={cname(
                                    "w-full px-2 border border-gray-300 rounded focus:outline-none focus:ring-2 focus:ring-blue-500 focus:border-transparent",
                                    isSmallScreen ? "py-0.5 text-xs h-6" : "py-1 text-sm h-7"
                                )}
                            />
                        )}

                        {item.type === 'Time' && (
                            <DatePicker
                                disabled={!isKnowledgeAdmin}
                                value={item.value}
                                placeholder={t('选择时间')}
                                showTime={true}
                                onChange={(selectedDate) => {
                                    const formattedValue = selectedDate
                                        ? format(selectedDate, 'yyyy-MM-dd HH:mm:ss')
                                        : '';
                                    onValueChange(item.id, formattedValue);
                                }}
                            />
                        )}
                    </div>
                )}


            </div>
            {/* 删除按钮 */}
            <button
                onClick={() => onDelete(item.id)}
                disabled={!isKnowledgeAdmin}
                className="p-1 hover:bg-gray-200 rounded transition-colors flex-shrink-0"
                title={t('删除')}
            >
                <Trash2 size={isSmallScreen ? 18 : 20} className="text-gray-500" />
            </button>
        </div>
    )
});

MetadataRow.displayName = 'MetadataRow';

export default function Paragraphs({ fileId, onBack }) {
    console.log('Props fileId:', fileId);

    const { t } = useTranslation('knowledge');
    const { id } = useParams();
    const navigate = useNavigate();
    const { isEditable, selectedBbox } = useKnowledgeStore();
    const [hasInited, setHasInited] = useState(false);
    const location = useLocation();
    const [chunkSwitchTrigger, setChunkSwitchTrigger] = useState(0);
    const [selectedFileId, setSelectedFileId] = useState('');
    const [currentFile, setCurrentFile] = useState(null);
    const [fileUrl, setFileUrl] = useState('');
    const [chunks, setChunks] = useState([]);
    const [rawFiles, setRawFiles] = useState([]);
    const [isKnowledgeAdmin, setIsKnowledgeAdmin] = useState(false); // 是否为知识库管理员（有管理权限）
    const [metadataDialog, setMetadataDialog] = useState({
        open: false,
        file: null
    });
    const [paragraph, setParagraph] = useState({
        fileId: '',
        chunkId: '',
        parseType: '',
        isUns: false,
        show: false
    });
    const [selectError, setSelectError] = useState(null);
    const [isFetchingUrl, setIsFetchingUrl] = useState(false);
    const [partitions, setPartitions] = useState()
    const isLoadingFilesRef = useRef(false);
    const isMountedRef = useRef(true);
    const [isDropdownOpen, setIsDropdownOpen] = useState(false);
    const [searchTerm, setSearchTerm] = useState("");
    const searchInputRef = useRef(null);
    const isChangingRef = useRef(false);
    const [isInitReady, setIsInitReady] = useState(false);
    const [previewUrl, setPreviewUrl] = useState()
    const [hasChunkBboxes, setHasChunkBboxes] = useState(false);
    const latestFileUrlRef = useRef('');
    const latestPreviewUrlRef = useRef('');
    const latestOriginalUrlRef = useRef('');
    const selectedChunkIndex = useKnowledgeStore((state) => state.selectedChunkIndex);
<<<<<<< HEAD
    const [fileInfor, setFileInfor] = useState()

    // 元数据相关状态
    const [newMetadata, setNewMetadata] = useState({
        name: '',
        type: 'String' as 'String' | 'Number' | 'Time',
    });
    const [metadataError, setMetadataError] = useState('');
    // 统一管理右侧弹窗状态
    const [sideDialog, setSideDialog] = useState<{
        type: 'search' | 'create' | null;
        open: boolean;
    }>({
        type: null,
        open: false
    });
    // 主元数据弹窗中的元数据列表
    const [mainMetadataList, setMainMetadataList] = useState([]);

    const setSelectedBbox = useKnowledgeStore((state) => state.setSelectedBbox);

    // 右侧弹窗相关状态与ref
    const mainMetadataDialogRef = useRef<HTMLDivElement>(null);
    const [sideDialogPosition, setSideDialogPosition] = useState({ top: 0, left: 0 });
    const [screenWidth, setScreenWidth] = useState(window.innerWidth);
    const isSmallScreen = screenWidth < 1366;
    const sideDialogWidth = isSmallScreen ? 240 : 300;

    // 添加新的状态来控制侧边弹窗的显示时机
    const [isSideDialogPositioned, setIsSideDialogPositioned] = useState(false);

    const [predefinedMetadata, setPredefinedMetadata] = useState([
    ]);

=======
const setSelectedBbox = useKnowledgeStore((state) => state.setSelectedBbox);
>>>>>>> f99a346a
    useEffect(() => {
        setSelectedBbox([])
    }, [selectedChunkIndex])

    const tableConfig = useMemo(() => ({
        file_ids: selectedFileId ? [selectedFileId] : [],
<<<<<<< HEAD
        knowledge_id: id
=======
         knowledge_id: id
>>>>>>> f99a346a
    }), [selectedFileId]);

    const {
        page,
        pageSize,
        data: datalist,
        total,
        loading,
        setPage,
        search,
        reload,
        filterData,
        refreshData
    } = useTable(tableConfig,
        async (param) => {
            const response = await getKnowledgeChunkApi({
                ...param,
                limit: param.pageSize,
                knowledge_id: id
            });

            let chunkBboxes = [];
            try {
                const firstChunk = response.data?.[0];
                if (firstChunk?.metadata?.bbox) {
                    if (typeof firstChunk.metadata.bbox === 'string' && JSON.parse(firstChunk?.metadata?.bbox).chunk_bboxes === '') {
                        console.log('bbox为空字符串');
                        chunkBboxes = [];
                    } else {
                        const bboxObj = JSON.parse(firstChunk.metadata.bbox);
                        chunkBboxes = bboxObj.chunk_bboxes || [];
                    }
                }
            } catch (e) {
                console.error('解析 chunk_bboxes 失败:', e);
                chunkBboxes = [];
            }

            const isBboxesNotEmpty = Array.isArray(chunkBboxes) && chunkBboxes.length > 0;
            setHasChunkBboxes(isBboxesNotEmpty);
            console.log('chunk_bboxes 是否非空:', isBboxesNotEmpty, '原始数据:', chunkBboxes);

            return response;
        }
    );

    const [load, setLoad] = useState(true);
    const fetchFileUrl = useCallback(async (fileId) => {
        console.log('获取文件URL:', fileId);
        if (!fileId) return '';

        try {
            setIsFetchingUrl(true);
            const res = await getFilePathApi(fileId);
            const pares = await getFileBboxApi(fileId);
            setPartitions(pares || []);

            const currentFile = rawFiles.find(f => String(f.id) === String(fileId));
            let finalUrl = '';
            let finalPreviewUrl = '';

            const hasPreviewUrl = typeof res.preview_url === 'string' && res.preview_url.trim() !== '';
            const hasOriginalUrl = typeof res.original_url === 'string' && res.original_url.trim() !== '';

            if (currentFile) {
                const isUnsOrLocal = currentFile.parse_type === "uns" || currentFile.parse_type === "local";

                if (isUnsOrLocal) {
                    const isBboxesEmpty = !hasChunkBboxes;
                    if (!isBboxesEmpty && hasPreviewUrl) {
                        finalUrl = res.preview_url.trim();
                        finalPreviewUrl = res.preview_url.trim();
                    } else {
                        finalUrl = hasOriginalUrl ? res.original_url.trim() : '';
                        finalPreviewUrl = finalUrl;
                    }
                } else {
                    if (hasPreviewUrl) {
                        finalUrl = res.preview_url.trim();
                        finalPreviewUrl = res.preview_url.trim();
                    } else {
                        finalUrl = hasOriginalUrl ? res.original_url.trim() : '';
                        finalPreviewUrl = finalUrl;
                    }
                }
            } else {
                finalUrl = hasPreviewUrl ? res.preview_url.trim() : (hasOriginalUrl ? res.original_url.trim() : '');
                finalPreviewUrl = finalUrl;
            }

            if (finalUrl) {
                finalUrl = decodeURIComponent(finalUrl);
                finalPreviewUrl = decodeURIComponent(finalPreviewUrl);
                setFileUrl(finalUrl);
                setPreviewUrl(finalPreviewUrl);
                latestOriginalUrlRef.current = hasOriginalUrl ? decodeURIComponent(res.original_url.trim()) : '';
                return finalUrl;
            } else {
                setFileUrl('');
                setPreviewUrl('');
                latestOriginalUrlRef.current = '';
                return '';
            }
        } catch (err) {
            console.error('获取文件URL失败:', err);
            setFileUrl('');
            setPreviewUrl('');
            setPartitions([]);
            latestOriginalUrlRef.current = '';
            return '';
        } finally {
            setIsFetchingUrl(false);
        }
    }, [rawFiles, hasChunkBboxes]);

    useEffect(() => {
        if (location.pathname.startsWith('/filelib/adjust/') && !window.history.state?.isAdjustMode) {
            const adjustId = location.pathname.split('/')[3];
            if (adjustId) {
                navigate(`/filelib/${adjustId}`, { replace: true });
            }
        }
    }, [location.pathname, navigate]);

    useEffect(() => {
        if (!selectedFileId || !datalist.length) {
            setChunks([]);
            return;
        }

        const generatedChunks = datalist.map((item, index) => ({
            ...item,
            text: item.text || '',
            bbox: item.metadata?.bbox || {},
            activeLabels: {},
<<<<<<< HEAD
            chunkIndex: item.metadata?.chunk_index,
=======
             chunkIndex: item.metadata?.chunk_index, 
>>>>>>> f99a346a
            page: item.metadata?.page || 0,
            metadata: item.metadata || {}
        }));

        setChunks(generatedChunks);
    }, [datalist, selectedFileId]);

    const handleFileChange = useCallback(async (newFileId) => {
        console.log('文件切换触发:', newFileId, '当前选中:', selectedFileId);

        newFileId = String(newFileId);
        const currentId = String(selectedFileId);

        if (newFileId === currentId || !newFileId || rawFiles.length === 0) {
            setIsDropdownOpen(false);
            return;
        }

        const selectedFile = rawFiles.find(f => String(f.id) === newFileId);
        if (selectedFile) {
            setCurrentFile({
                label: selectedFile.file_name || '',
                value: newFileId,
                id: selectedFile.id || '',
                name: selectedFile.file_name || '',
                size: selectedFile.size || 0,
                type: selectedFile.file_name?.split('.').pop() || '',
                filePath: fileUrl || previewUrl,
                suffix: selectedFile.file_name?.split('.').pop() || '',
                fileType: selectedFile.parse_type || 'unknown',
                fullData: selectedFile || {},
            });
            setSelectedFileId(newFileId);
        }

        isChangingRef.current = true;
        setSelectError(null);
        setIsFetchingUrl(true);
        setChunks([]);
        setIsDropdownOpen(false);
        setFileUrl('');
        setPreviewUrl('');
        latestOriginalUrlRef.current = '';

        try {
            if (!selectedFile) throw new Error('未找到选中的文件');

            if (filterData) filterData({ file_ids: [newFileId] });
            await fetchFileUrl(newFileId);
            await reload();
            setChunkSwitchTrigger(prev => prev + 1);
        } catch (err) {
            console.error('文件切换失败:', err);
            setSelectError(err.message || '文件切换失败');
        } finally {
            setIsFetchingUrl(false);
            isChangingRef.current = false;
            setLoad(false);
        }
    }, [rawFiles, fetchFileUrl, filterData, reload, selectedFileId]);

    useEffect(() => {
        const loadFiles = async () => {
            if (isLoadingFilesRef.current || !isMountedRef.current) return;
            isLoadingFilesRef.current = true;

            try {
                const res = await readFileByLibDatabase({
                    id,
                    page: 1,
                    pageSize: 4000,
                    status: 2
                });
                setIsKnowledgeAdmin(res.writeable)
                const filesData = res?.data || [];
                setRawFiles(filesData);
                console.log('加载文件列表:', filesData);

                setIsInitReady(true);
                setHasInited(true);
            } catch (err) {
                console.error('加载文件失败:', err);
                setSelectError('加载文件列表失败');
                setIsInitReady(true);
                setHasInited(true);
            } finally {
                isLoadingFilesRef.current = false;
            }
        };

        loadFiles();
        return () => { isMountedRef.current = false; };
    }, [id]);

    useEffect(() => {
        if (rawFiles.length === 0 || !isInitReady || !isMountedRef.current || !hasInited) return;

        if (!selectedFileId) {
            const targetFileId = fileId ? String(fileId) : String(rawFiles[0]?.id || '');
            console.log('目标文件ID（rawFiles就绪后）:', targetFileId);

            if (targetFileId) {
                handleFileChange(targetFileId);
            }
        }
    }, [rawFiles, isInitReady, fileId, handleFileChange, selectedFileId, hasInited]);

<<<<<<< HEAD
    // 元数据相关处理函数
    const handleDeleteMainMetadata = useCallback((id) => {
        setMainMetadataList(prev => prev.filter(item => item.id !== id));
    }, []);

    const handleMainMetadataValueChange = useCallback((id, value) => {
        setMainMetadataList(prev => prev.map(item =>
            item.id === id ? { ...item, value } : item
        ));
    }, []);

    const handleSaveNewMetadata = useCallback(async () => {
        const name = newMetadata.name.trim();
        const type = newMetadata.type;

        // 验证规则
        if (!name) {
            setMetadataError(t('名称不能为空。'));
            return;
        }

        if (name.length > 255) {
            setMetadataError(t('名称不能超过255个字符。'));
            return;
        }

        // 格式验证：必须以小写字母开头，且只能包含小写字母、数字和下划线
        const nameRegex = /^[a-z][a-z0-9_]*$/;
        if (!nameRegex.test(name)) {
            setMetadataError(t('必须以小写字母开头，且只能包含小写字母、数字和下划线。'));
            return;
        }

        // 检查是否已存在同名元数据
        const exists = predefinedMetadata.some(item => item.name === name);
        if (exists) {
            setMetadataError(t('元数据名已存在。'));
            return;
        }

        try {
            await addMetadata(Number(id), [{
                field_name: name,
                field_type: type.toLowerCase()
            }]);

            // 3. 保存成功后，更新本地状态
            const newItem = {
                id: `meta_${Date.now()}`,
                name: name,
                type: type,
            };

            setPredefinedMetadata(prev => [...prev, newItem]);

            closeSideDialog();
        } catch (error) {
            console.error("创建元数据字段失败:", error);
            setMetadataError(t('创建失败，请稍后重试。'));
        }
    }, [newMetadata, predefinedMetadata, t]);

    const handleSearchMetadataClick = useCallback(async () => {
        try {
            const knowledgeDetails = await getKnowledgeDetailApi([id]);
            const knowledgeDetail = knowledgeDetails[0];

            if (knowledgeDetail && Array.isArray(knowledgeDetail.metadata_fields)) {
                const formattedFields = knowledgeDetail.metadata_fields.map(field => ({
                    id: `meta_${field.field_name}`,
                    name: field.field_name,
                    type: field.field_type.charAt(0).toUpperCase() + field.field_type.slice(1),
                }));
                setPredefinedMetadata(formattedFields);
            } else {
                setPredefinedMetadata([]);
            }
        } catch (error) {
            console.error("获取知识库元数据字段失败:", error);
            setPredefinedMetadata([]);
        } finally {
            setMetadataError('');
            setSideDialog({ type: 'search', open: true });
            setSearchTerm("");
        }
    }, [id, t]);

    const handleCreateMetadataClick = useCallback(() => {
        setNewMetadata({ name: '', type: 'String' });
        setMetadataError('');
        setSideDialog({ type: 'create', open: true });
    }, []);

    // 关闭右侧弹窗
    const closeSideDialog = useCallback(() => {
        setSideDialog({ type: null, open: false });
        setMetadataError('');
        setSearchTerm("");
        setNewMetadata({ name: '', type: 'String' });
        setIsSideDialogPositioned(false);
    }, []);

    // 从搜索弹窗添加元数据到主列表
    const handleAddFromSearch = useCallback((metadata) => {
        const exists = mainMetadataList.some(item => item.name === metadata.name);
        if (exists) {
            toast({ description: '该元数据已存在，不能重复添加。' });
            return;
        }
        const newItem = {
            ...metadata,
            id: `meta_${Date.now()}_${metadata.name}`,
            value: ''
        };
        setMainMetadataList(prev => [...prev, newItem]);
        closeSideDialog();
    }, [closeSideDialog, mainMetadataList]);

    const filteredPredefinedMetadata = useMemo(() => {
        return predefinedMetadata.filter(meta =>
            meta.name.toLowerCase().includes(searchTerm.toLowerCase()) ||
            (meta.description && meta.description.toLowerCase().includes(searchTerm.toLowerCase()))
        );
    }, [predefinedMetadata, searchTerm]);

=======
    // 处理分段修改
>>>>>>> f99a346a
    const handleChunkChange = useCallback((chunkIndex, text) => {
        let chunkIndexPage = chunkIndex % pageSize;
        console.log('转换后的localIndex:', chunkIndexPage);

        const bbox = { chunk_bboxes: selectedBbox };

<<<<<<< HEAD
        const bboxStr = selectedBbox.length ? JSON.stringify(bbox) : safeChunks[chunkIndexPage].bbox
=======
        // selectedBbox空数组时，使用safeChunks的bbox
          const targetChunk = chunks.find(chunk => chunk.chunkIndex === chunkIndex);
             const bboxStr = selectedBbox.length ? JSON.stringify(bbox) : targetChunk?.bbox;
>>>>>>> f99a346a
        captureAndAlertRequestErrorHoc(updateChunkApi({
            knowledge_id: Number(id),
            file_id: selectedFileId || currentFile?.id || '',
            chunk_index: chunkIndex,
            text,
            bbox: bboxStr
        }))
        setChunks(chunks => chunks.map(chunk =>
            chunk.chunkIndex === chunkIndex ? { ...chunk, bbox: bboxStr, text } : chunk
        ));

        refreshData(
            (item) => item?.metadata?.chunk_index === chunkIndex,
            (item) => ({ text, metadata: { ...item.metadata, bbox: bboxStr } })
        );
<<<<<<< HEAD
    }, [id, currentFile, refreshData, selectedBbox, chunks]);
=======
    }, [id, currentFile, refreshData, selectedBbox,chunks]);
>>>>>>> f99a346a

    const files = useMemo(() => {
        return (rawFiles || []).map(el => ({
            label: el?.file_name || '未命名文件',
            value: String(el?.id || ''),
            id: el?.id || '',
            name: el?.file_name || '',
            size: el?.size || 0,
            type: el?.file_name?.split('.').pop() || '',
            filePath: el?.object_name || '',
            suffix: el?.file_name?.split('.').pop() || '',
            fileType: el?.parse_type || 'unknown',
            fullData: el || {}
        }));
    }, [rawFiles]);

    const safeChunks = useMemo(() => {
        if (!selectedFileId || !datalist.length) return [];
        return (datalist || []).map((item, index) => ({
            text: item?.text || '',
            title: `分段${index + 1}`,
            chunkIndex: item?.metadata?.chunk_index || index,
            bbox: item?.metadata?.bbox
        }));
    }, [datalist, selectedFileId, chunkSwitchTrigger]);

    const handleMetadataClick = useCallback(async () => {
        if (currentFile?.fullData) {
            try {
                const res = await getMetaFile(currentFile.id);
                setFileInfor(res)
                const fetchedMetadata = res.user_metadata || [];
                const sortedMetadata = fetchedMetadata.sort((a, b) => {
                    return a.updated_at - b.updated_at;
                });

                // 3. 格式化排序后的元数据
                const formattedMetadata = sortedMetadata.map(meta => {
                    let type = 'String';
                    if (!isNaN(Number(meta.field_value))) {
                        type = 'Number';
                    } else if (!isNaN(Date.parse(meta.field_value))) {
                        type = 'Time';
                    }

                    return {
                        id: `meta_${meta.field_name}`,
                        name: meta.field_name,
                        type: type,
                        value: meta.field_value,
                    };
                });

                // 4. 更新状态
                setMainMetadataList(formattedMetadata);

                // 5. 打开弹窗
                setMetadataDialog({
                    open: true,
                    file: currentFile.fullData
                });
            } catch (error) {
                console.error("获取文件元数据失败:", error);
                setMetadataDialog({
                    open: true,
                    file: currentFile.fullData
                });
            }
        }
    }, [currentFile]);

    const handleAdjustSegmentation = useCallback(() => {
        const currentFileUrl = latestOriginalUrlRef.current;
        const currentPreviewUrl = latestPreviewUrlRef.current;

        navigate(`/filelib/adjust/${id}`, {
            state: {
                skipToStep: 2,
                fileId: selectedFileId,
                fileData: {
                    previewUrl: currentPreviewUrl,
                    id: currentFile?.id,
                    name: currentFile?.name,
                    split_rule: currentFile?.split_rule || currentFile?.fullData?.split_rule,
                    status: currentFile?.status,
                    filePath: currentFileUrl || currentPreviewUrl,
                    suffix: currentFile?.suffix,
                    fileType: currentFile?.fileType,
                },
                isAdjustMode: true
            }
        });
    }, [id, selectedFileId, currentFile, navigate]);

    const splitRuleDesc = useCallback((file) => {
        if (!file.split_rule) return '';
        const suffix = file.file_name?.split('.').pop()?.toUpperCase() || '';
        try {
            const rule = JSON.parse(file.split_rule);
            const { excel_rule } = rule;

            if (excel_rule && ['XLSX', 'XLS', 'CSV'].includes(suffix)) {
                return `每 ${excel_rule.slice_length} 行作为一个分段`;
            }

            const { separator, separator_rule } = rule;
            if (separator && separator_rule && separator.length === separator_rule.length) {
                const displayItems = separator.map((sep, index) => {
                    const displaySep = sep
                        .replace(/\n/g, '\\n')
                        .replace(/\r/g, '\\r')
                        .replace(/\t/g, '\\t');

                    const prefix = separator_rule[index] === 'before' ? '✂️' : '';
                    const suffix = separator_rule[index] === 'after' ? '✂️' : '';

                    return `${prefix}${displaySep}${suffix}`;
                });
                return displayItems.join(', ');
            }
        } catch (e) {
            console.error('解析切分策略失败:', e);
        }

        return file.split_rule
            .replace(/\n/g, '\\n')
            .replace(/\r/g, '\\r')
            .replace(/\t/g, '\\t');
    }, []);

<<<<<<< HEAD
    const handleDeleteChunk = useCallback((data) => {
        const updatedChunks = chunks.filter(chunk => chunk.chunkIndex !== data);
        setChunks(updatedChunks);

        if (selectedChunkIndex === data) {
            setSelectedBbox([]);
        }

        captureAndAlertRequestErrorHoc(delChunkApi({
            knowledge_id: Number(id),
            file_id: selectedFileId || currentFile?.id || '',
            chunk_index: data || 0
        }));

        reload();

    }, [
        id,
        reload,
        chunks,
        selectedFileId,
        currentFile?.id,
        setChunks,
        selectedChunkIndex,
        setSelectedBbox
    ]);

=======

const handleDeleteChunk = useCallback((data) => {

  const updatedChunks = chunks.filter(chunk => chunk.chunkIndex !== data);
  setChunks(updatedChunks);

  // 清除选中的bbox（如果选中的是被删除的chunk）
  if (selectedChunkIndex === data) {
    setSelectedBbox([]);
  }

  captureAndAlertRequestErrorHoc(delChunkApi({
    knowledge_id: Number(id),
    file_id: selectedFileId || currentFile?.id || '',
    chunk_index: data || 0
  }));

  reload();

}, [
  id, 
  reload, 
  chunks, 
  selectedFileId, 
  currentFile?.id, 
  setChunks, 
  selectedChunkIndex, // 从store获取的选中chunkIndex
  setSelectedBbox     // 从store获取的set方法
]);
    // 格式化文件大小（完全保留原始逻辑）
>>>>>>> f99a346a
    const formatFileSize = useCallback((bytes) => {
        if (bytes === 0) return '0 Bytes';

        const KB = 1024;
        const MB = KB * 1024;
        const GB = MB * 1024;

        if (bytes < MB) {
            return `${(bytes / KB).toFixed(2)} KB`;
        } else if (bytes < GB) {
            return `${(bytes / MB).toFixed(2)} MB`;
        } else {
            return `${(bytes / GB).toFixed(2)} GB`;
        }
    }, []);

    const filteredFiles = files.filter(file =>
        file.label.toLowerCase().includes(searchTerm.toLowerCase())
    );

    const previewRules = useMemo(() => ({
        fileList: currentFile ? [{
            id: currentFile.id,
            filePath: fileUrl,
            fileName: currentFile.name,
            suffix: currentFile.suffix,
            fileType: currentFile.fileType,
            excelRule: {} // 根据实际需要添加 excel 规则
        }] : [],
        pageHeaderFooter: false, // 页面页眉页脚处理
        chunkOverlap: 200, // 块重叠大小
        chunkSize: 1000, // 块大小
        enableFormula: false, // 是否启用公式
        forceOcr: false, // 是否强制 OCR
        knowledgeId: id, // 知识库ID
        retainImages: false, // 是否保留图片
        separator: [], // 分隔符
        separatorRule: [] // 分隔规则
    }), [currentFile, id]);

    const isExcelFile = currentFile && ['xlsx', 'xls', 'csv'].includes(currentFile.suffix?.toLowerCase());
    const isPreviewVisible =
        isInitReady &&
        !isExcelFile &&
        selectedFileId &&
        currentFile &&
        (previewUrl || fileUrl) &&
        !isFetchingUrl;
    const isParagraphVisible = datalist.length > 0;

    const contentLayoutClass = useMemo(() => {
        const isSingleVisible = isPreviewVisible !== isParagraphVisible;
        if (isSingleVisible) {
            return "flex justify-center bg-background-main min-h-0";
        }
        return "flex bg-background-main min-h-0";
    }, [isPreviewVisible, isParagraphVisible, isExcelFile]);

    useEffect(() => {
        latestFileUrlRef.current = fileUrl;
        latestPreviewUrlRef.current = previewUrl;
    }, [fileUrl, previewUrl]);

    const updateSideDialogPosition = useCallback(() => {
        if (!mainMetadataDialogRef.current || !sideDialog.open) return;

        const rect = mainMetadataDialogRef.current.getBoundingClientRect();
        const gap = isSmallScreen ? 0 : 4;
        let left = rect.right + gap;

        if (left + sideDialogWidth > screenWidth) {
            left = screenWidth - sideDialogWidth - 8;
        }

        const newPosition = {
            top: Math.max(rect.top, 8),
            left: Math.max(left, 8)
        };

        setSideDialogPosition(newPosition);
        setIsSideDialogPositioned(true);
    }, [mainMetadataDialogRef, sideDialog.open, isSmallScreen, screenWidth, sideDialogWidth]);

    // 窗口 resize 监听
    useEffect(() => {
        const handleResize = () => {
            const newWidth = window.innerWidth;
            setScreenWidth(newWidth);
        };

        window.addEventListener("resize", handleResize);
        return () => window.removeEventListener("resize", handleResize);
    }, []);

    useEffect(() => {
        if (!metadataDialog.open || !sideDialog.open) {
            setIsSideDialogPositioned(false);
            return;
        }

        // 使用多个阶段的延迟来确保位置计算准确
        const timer1 = setTimeout(() => {
            updateSideDialogPosition();
        }, 0);

        const timer2 = setTimeout(() => {
            updateSideDialogPosition();
        }, 50);

        const timer3 = setTimeout(() => {
            updateSideDialogPosition();
        }, 100);

        return () => {
            clearTimeout(timer1);
            clearTimeout(timer2);
            clearTimeout(timer3);
        };
    }, [metadataDialog.open, sideDialog.open, updateSideDialogPosition]);

    const handleSaveUserMetadata = useCallback(async () => {
        const invalidItems = mainMetadataList.filter(item => !item.value?.trim());
        if (invalidItems.length > 0) {
            const invalidNames = invalidItems.map(item => item.name).join('、');
            setMetadataError(t(`元数据「${invalidNames}」的值不能为空，请完善后再保存`));
            return;
        }

        const knowledge_id = selectedFileId
        const user_metadata_list = mainMetadataList.map(item => ({
            field_name: item.name,
            field_value: item.value
        }))
        try {
            // 3. 调用API保存数据
            await saveUserMetadataApi(knowledge_id, user_metadata_list);

            // 4. 保存成功处理
            toast({
                title: t('成功'),
                description: t('元数据已成功保存'),
            });
            setMetadataDialog(prev => ({ ...prev, open: false })); // 关闭弹窗
            setMetadataError(''); // 清除错误提示
        } catch (error) {
            // 5. 保存失败处理
            console.error('保存元数据失败：', error);
            setMetadataError(t('保存失败，请检查网络或联系管理员'));
        }
    }, [mainMetadataList, id, t]);

    // 右侧弹窗公共容器组件
    const SideDialogContent = useMemo(() =>
        React.forwardRef<
            React.ElementRef<typeof DialogPrimitive.Content>,
            React.ComponentPropsWithoutRef<typeof DialogPrimitive.Content>
        >(({ children, className, ...props }, ref) => (
            <DialogPrimitive.Portal>
                <DialogPrimitive.Content
                    ref={ref}
                    {...props}
                    className={cname(
                        "fixed z-50 flex flex-col border bg-background dark:bg-[#303134] shadow-lg sm:rounded-lg",
                        `w-[${sideDialogWidth}px]`,
                        isSmallScreen ? "p-3 text-sm" : "p-5",
                        className
                    )}
                    style={{
                        top: `${sideDialogPosition.top}px`,
                        left: `${sideDialogPosition.left}px`,
                        transform: "none",
                        maxHeight: "80vh",
                        // 只有在位置计算完成后才显示
                        opacity: isSideDialogPositioned ? 1 : 0,
                        transition: 'opacity 0.05s ease-in-out'
                    }}
                >
                    {children}
                    <DialogPrimitive.Close
                        className="absolute right-3 top-3 rounded-sm opacity-70 ring-offset-background transition-opacity hover:opacity-100 focus:outline-none focus:ring-2 focus:ring-ring focus:ring-offset-2 disabled:pointer-events-none data-[state=open]:bg-accent data-[state=open]:text-muted-foreground"
                        onClick={closeSideDialog}
                    >
                        <X className={isSmallScreen ? "h-3 w-3" : "h-4 w-4"} />
                        <span className="sr-only">Close</span>
                    </DialogPrimitive.Close>
                </DialogPrimitive.Content>
            </DialogPrimitive.Portal>
        ))
        , [sideDialogWidth, isSmallScreen, sideDialogPosition, isSideDialogPositioned, closeSideDialog]);
    SideDialogContent.displayName = "SideDialogContent";

    if (load) return <div className="absolute w-full h-full top-0 left-0 flex justify-center items-center z-10 bg-[rgba(255,255,255,0.6)] dark:bg-blur-shared">
        <LoadingIcon />
    </div>

    return (
        <div className="relative flex flex-col h-[calc(100vh-64px)]">
            {/* 顶部导航栏 */}
            <div className="flex justify-between items-center px-4 pt-4 pb-4">
                <div className="min-w-72 max-w-[440px] flex items-center gap-2">
                    <ShadTooltip content={t('back')} side="top">
                        <button
                            className="extra-side-bar-buttons w-[36px] max-h-[36px]"
                            onClick={onBack}
                        >
                            <ArrowLeft className="side-bar-button-size" />
                        </button>
                    </ShadTooltip>
                    <div className="relative">
                        <DropdownMenu onOpenChange={setIsDropdownOpen}>
                            <DropdownMenuTrigger asChild>
                                <div className={`
                    flex items-center gap-2 max-w-[480px] px-3 py-2 rounded-md cursor-pointer
                    hover:bg-gray-100 ${isDropdownOpen ? 'ring-1 ring-gray-300' : ''}
                `}>
                                    {selectedFileId ? (
                                        <>
                                            <FileIcon
                                                type={(() => {
                                                    const targetFile = files.find(f => f.value === selectedFileId);
                                                    if (!targetFile) return 'txt';
                                                    const parts = targetFile.label.split('.');
                                                    return parts.length > 1 ? parts.pop().toLowerCase() : 'txt';
                                                })()}
                                                className="size-[30px] min-w-[30px]"
                                            />
                                            <div className="truncate">{files.find(f => f.value === selectedFileId)?.label || ''}</div>
                                        </>
                                    ) : (
                                        <span>{t('selectFile')}</span>
                                    )}
                                    {isDropdownOpen ? (
                                        <ChevronUp className="ml-2 h-4 w-4 opacity-50" />
                                    ) : (
                                        <ChevronDown className="ml-2 h-4 w-4 opacity-50" />
                                    )}
                                </div>
                            </DropdownMenuTrigger>
                            <DropdownMenuContent
                                className="w-[300px] border border-gray-200 bg-white shadow-md p-0 z-[100]"
                                align="start"
                                sideOffset={5}
                                style={{ zIndex: 9999 }}
                                onCloseAutoFocus={(e) => e.preventDefault()}
                            >
                                <div className="p-2 border-b border-gray-200">
                                    <div className="relative">
                                        <Search className="absolute left-3 top-1/2 transform -translate-y-1/2 h-4 w-4 text-blue-500" />
                                        <input
                                            ref={searchInputRef}
                                            type="text"
                                            placeholder={t('搜索文件')}
                                            className="w-full pl-9 pr-3 py-2 text-sm bg-white rounded-md outline-none ring-1 ring-gray-200"
                                            value={searchTerm}
                                            onChange={(e) => {
                                                e.stopPropagation();
                                                setSearchTerm(e.target.value);
                                            }}
                                            onKeyDown={(e) => {
                                                e.stopPropagation();
                                                if (e.key === 'Escape') {
                                                    setIsDropdownOpen(false);
                                                }
                                            }}
                                            onClick={(e) => {
                                                e.stopPropagation();
                                            }}
                                        />
                                    </div>
                                </div>
                                <div className="max-h-[300px] overflow-y-auto">
                                    {filteredFiles.map((file) => (
                                        <DropdownMenuItem
                                            key={file.value}
                                            onSelect={(e) => {
                                                e.preventDefault();
                                                handleFileChange(file.value);
                                                setSearchTerm("");
                                                setIsDropdownOpen(false);
                                            }}
                                            className="cursor-pointer hover:bg-gray-50 px-3 py-2 relative"
                                        >
                                            <div className="flex items-center gap-3 w-full h-full">
                                                <FileIcon
                                                    type={(() => {
                                                        const parts = file.label.split('.');
                                                        return parts.length > 1 ? parts.pop().toLowerCase() : 'txt';
                                                    })()}
                                                    className="size-[30px] min-w-[30px] text-current"
                                                />
                                                <span className="flex-1 min-w-0 truncate">
                                                    {truncateString(file.label, 35)}
                                                </span>
                                                {file.value === selectedFileId && (
                                                    <div className="w-4 h-4 bg-blue-500 rounded-full flex items-center justify-center">
                                                        <div className="w-2 h-2 bg-white rounded-full"></div>
                                                    </div>
                                                )}
                                            </div>
                                        </DropdownMenuItem>
                                    ))}
                                </div>
                            </DropdownMenuContent>
                        </DropdownMenu>
                        {selectError && (
                            <p className="absolute text-sm text-red-500 mt-1">{selectError}</p>
                        )}
                    </div>
                </div>

                <div className="flex items-center gap-2 ml-auto">
                    <div className="w-60">
                        <SearchInput
                            placeholder={t('searchSegments')}
                            onChange={(e) => search(e.target.value)}
                            disabled={!selectedFileId}
                        />
                    </div>
                    <Button variant="outline" onClick={handleMetadataClick} className="px-4 whitespace-nowrap">
                        <ClipboardPenLine size={16} strokeWidth={1.5} className="mr-1" />
                        {t('元数据')}
                    </Button>
                    <Tip content={!isEditable && '暂无操作权限'} side='top'>
                        <Button
                            disabled={!isEditable}
                            onClick={handleAdjustSegmentation}
                            className={`px-4 whitespace-nowrap disabled:pointer-events-auto`}>
                            {t('调整分段策略')}
                        </Button>
                    </Tip>
                </div>
            </div>

            {/* 主要内容区 */}
            <div className={contentLayoutClass}>
                {isPreviewVisible ? (
                    <PreviewFile
                        rawFiles={rawFiles}
                        key={selectedFileId}
                        partitions={partitions}
                        previewUrl={previewUrl}
                        urlState={{ load: !isFetchingUrl, url: previewUrl || fileUrl }}
                        file={currentFile}
                        chunks={chunks}
                        setChunks={setChunks}
                        rules={previewRules}
                        edit
                    />
                ) : (
                    !isParagraphVisible && (
                        <div className="flex justify-center items-center h-[400px] text-gray-500 bg-gray-50 rounded-lg w-full max-w-4xl">
                            <FileIcon className="size-8 mb-3 opacity-50" />
                            <p className="text-lg font-medium">{t('文件无法预览')}</p>
                        </div>
                    )
                )}

                {isParagraphVisible ? (
                    <div className={isPreviewVisible ? "w-1/2" : " w-full max-w-3xl"}>
                        <div className="flex justify-center items-center relative text-sm gap-2 p-2 pt-0 ">
                            <PreviewParagraph
                                key={`preview-${selectedFileId}-${chunkSwitchTrigger}`}
                                fileId={selectedFileId}
                                previewCount={datalist.length}
                                edit={isEditable}
                                className="h-[calc(100vh-206px)] pb-6"
                                fileSuffix={currentFile?.suffix || ''}
                                loading={loading}
                                chunks={chunks}
                                onDel={handleDeleteChunk}
                                onChange={handleChunkChange}
                            />
                        </div>
                    </div>
                ) : (
                    !isPreviewVisible && (
                        <div className="flex justify-center items-center flex-col h-[400px] text-gray-500 bg-gray-50 rounded-lg w-full max-w-4xl">
                            <FileText className="size-8 mb-3 opacity-50" />
                            <p className="text-lg font-medium">{t('无分段数据')}</p>
                        </div>
                    )
                )}
            </div>

            {/* 分页 */}
            <div className="bisheng-table-footer px-6">
                <AutoPagination
                    className="justify-end"
                    page={page}
                    pageSize={pageSize}
                    total={total}
                    onChange={setPage}
                    disabled={!selectedFileId}
                />
            </div>

         {/* 主元数据弹窗 - 添加ref用于位置计算 */}
<Dialog open={metadataDialog.open} onOpenChange={(open) => setMetadataDialog(prev => ({ ...prev, open }))}>
    <DialogContent
        ref={mainMetadataDialogRef}
        className="sm:max-w-[525px] max-w-[625px] h-[80vh] flex flex-col"  // 改为 h-[80vh]
        style={{
            transition: 'none'
        }}
    >
        <DialogHeader>
            <h3 className="text-lg font-semibold">{t('元数据')}</h3>
        </DialogHeader>
        
        {/* 可滚动的内容区域 - 设置固定高度 */}
        <div className="flex-1 overflow-y-auto min-h-0">  {/* 添加 min-h-0 */}
            <button
                onClick={handleSearchMetadataClick}
                disabled={!isKnowledgeAdmin}
                className="py-2 w-full flex items-center justify-center gap-2 rounded-lg bg-gray-100 hover:bg-gray-200 disabled:opacity-50 disabled:cursor-not-allowed transition-colors mb-4"
            >
                <Plus size={16} />
                <span>{t('添加元数据')}</span>
            </button>

            {/* 主元数据列表 */}
            {mainMetadataList.length > 0 && (
                <div className="space-y-2">
                    {mainMetadataList.map((metadata) => (
                        <MetadataRow
                            isKnowledgeAdmin={isKnowledgeAdmin}
                            key={metadata.id}
                            item={metadata}
                            onDelete={handleDeleteMainMetadata}
                            onValueChange={handleMainMetadataValueChange}
                            isSmallScreen={isSmallScreen}
                            t={t}
                            showInput={true}
                        />
                    ))}
                </div>
            )}

            <div className="grid gap-4 py-4">
                <div className="font-medium">文档信息</div>
                {fileInfor && <div className="space-y-2">
                    {[
                        {
                            label: t('文件id'),
                            value: fileInfor?.id,
                        },
                        {
                            label: t('文件名称'),
                            value: fileInfor?.file_name,
                            isFileName: true
                        },
                        {
                            label: t('创建时间'),
                            value: fileInfor?.create_time ? metadataDialog.file.create_time.replace('T', ' ') : null
                        },
                        {
                            label: t('创建者'),
                            value: fileInfor?.creat_user,
                        },
                        {
                            label: t('更新者'),
                            value: fileInfor?.update_user,
                        },
                        {
                            label: t('更新时间'),
                            value: fileInfor?.update_time ? fileInfor?.update_time.replace('T', ' ') : null
                        },
                        { label: t('原始文件大小'), value: fileInfor?.file_size ? formatFileSize(metadataDialog.file.file_size) : null },
                        {
                            label: t('切分策略'),
                            value: fileInfor ? splitRuleDesc(fileInfor) : null
                        },
                        { label: t('全文摘要'), value: metadataDialog.file?.title }
                    ].map((item, index) => (
                        item.value && (
                            <div key={index} className="grid grid-cols-4 gap-4 items-center">
                                <span className="text-sm text-muted-foreground col-span-1">{item.label}</span>
                                <span className={`col-span-3 text-sm ${item.isFileName ? 'truncate max-w-full' : ''}`}>
                                    {item.value || t('none')}
                                </span>
                            </div>
                        )
                    ))}
                </div>}
            </div>
        </div>

        {/* 固定在底部的按钮 */}
        <div className="flex justify-end gap-2 pt-4 border-t border-gray-200 flex-shrink-0">  {/* 添加 flex-shrink-0 */}
            {/* 取消按钮 */}
            <Button
                variant="outline"
                onClick={() => setMetadataDialog(prev => ({ ...prev, open: false }))}
                className={cname(isSmallScreen ? "px-3 py-1 text-xs" : "px-4 py-2 text-sm")}
            >
                {t('取消')}
            </Button>
            {/* 保存按钮 */}
            <Button
                onClick={handleSaveUserMetadata}
                disabled={!isKnowledgeAdmin}
                className={cname(
                    "bg-blue-500 hover:bg-blue-600",
                    isSmallScreen ? "px-3 py-1 text-xs" : "px-4 py-2 text-sm"
                )}
            >
                {t('保存')}
            </Button>
        </div>
    </DialogContent>
</Dialog>

            {/* 分段编辑弹窗 */}
            <Dialog open={paragraph.show} onOpenChange={(show) => setParagraph(prev => ({ ...prev, show }))}>
                <DialogContent close={false} className='size-full max-w-full sm:rounded-none p-0 border-none'>
                    <ParagraphEdit
                        edit={isEditable}
                        fileId={paragraph.fileId}
                        chunkId={paragraph.chunkId}
                        isUns={paragraph.isUns || ['etl4lm', 'un_etl4lm'].includes(paragraph.parseType)}
                        parseType={paragraph.parseType}
                        onClose={() => setParagraph(prev => ({ ...prev, show: false }))}
                        onChange={(value) => refreshData(
                            (item) => item?.metadata?.chunk_index === paragraph.chunkId,
                            { text: value }
                        )}
                    />
                </DialogContent>
            </Dialog>

            {/* 统一的右侧弹窗 */}
            <DialogPrimitive.Dialog open={sideDialog.open} onOpenChange={(open) => {
                if (!open) closeSideDialog();
            }}>
                <SideDialogContent>
                    {sideDialog.type === 'search' && (
                        <>
                            <DialogHeader>
                                <div className="relative w-full">
                                    <Search className="absolute left-3 top-1/2 transform -translate-y-1/2 h-4 w-4 text-blue-500" />
                                    <input
                                        ref={searchInputRef}
                                        type="text"
                                        placeholder={t('搜索元数据')}
                                        className={cname(
                                            "w-full pl-9 pr-3 py-2 text-sm bg-white rounded-md outline-none ring-1 ring-gray-200",
                                            isSmallScreen ? "text-xs py-1.5" : ""
                                        )}
                                        value={searchTerm}
                                        onChange={(e) => {
                                            e.stopPropagation();
                                            setSearchTerm(e.target.value);
                                        }}
                                        onKeyDown={(e) => {
                                            e.stopPropagation();
                                            if (e.key === 'Escape') {
                                                closeSideDialog();
                                            }
                                        }}
                                        onClick={(e) => {
                                            e.stopPropagation();
                                        }}
                                    />
                                </div>
                            </DialogHeader>

                            <div className="flex-1 min-h-0 mt-2 mb-2 overflow-y-auto">
                                <div
                                    className="h-full overflow-y-auto"
                                    onWheel={(e) => {
                                        e.stopPropagation();
                                    }}
                                >
                                    <div className="space-y-3 pr-2">
                                        {filteredPredefinedMetadata.map((metadata) => (
                                            <div
                                                key={metadata.id}
                                                className="flex items-center justify-between p-3 bg-gray-50 rounded-lg hover:bg-gray-100 transition-colors cursor-pointer"
                                                onClick={() => handleAddFromSearch(metadata)}
                                            >
                                                <div className="flex items-center gap-3 flex-1 min-w-0">
                                                    <span className={isSmallScreen ? "text-base" : "text-lg"}>
                                                        {TYPE_ICONS[metadata.type]}
                                                    </span>
                                                    <span className={cname(
                                                        "text-gray-500 min-w-[60px]",
                                                        isSmallScreen ? "text-xs" : "text-sm"
                                                    )}>
                                                        {metadata.type}
                                                    </span>

                                                    <TooltipProvider>
                                                        <Tooltip>
                                                            <TooltipTrigger asChild>
                                                                <div className="flex-1 min-w-0">
                                                                    <div className="font-medium text-sm truncate">
                                                                        {metadata.name}
                                                                    </div>
                                                                </div>
                                                            </TooltipTrigger>
                                                            <TooltipContent className="max-w-[200px] whitespace-normal"
                                                                style={{
                                                                    whiteSpace: 'normal',
                                                                    wordBreak: 'break-word'
                                                                }}
                                                            >
                                                                <p>{metadata.name}</p>
                                                            </TooltipContent>
                                                        </Tooltip>
                                                    </TooltipProvider>

                                                </div>
                                            </div>
                                        ))}
                                    </div>
                                </div>
                            </div>

                            <div className="grid gap-4 pt-4 border-t">
                                <div className="space-y-2">
                                    <button
                                        onClick={handleCreateMetadataClick}
                                        disabled={!isKnowledgeAdmin}
                                        className="py-2 w-full flex items-center justify-center gap-2 rounded-lg bg-gray-100 hover:bg-gray-200 disabled:opacity-50 disabled:cursor-not-allowed transition-colors"
                                    >
                                        <Plus size={isSmallScreen ? 14 : 16} />
                                        <span>{t('新建元数据')}</span>
                                    </button>
                                </div>
                            </div>
                        </>
                    )}

                    {sideDialog.type === 'create' && (
                        <>
                            <DialogHeader>
                                <h3 className={cname("text-lg font-semibold", isSmallScreen ? "text-base" : "")}>{t('新建元数据')}</h3>
                                <DialogDescription className={isSmallScreen ? "text-xs" : ""}>请输入新元数据的名称和类型。</DialogDescription>
                            </DialogHeader>

                            <div className="grid gap-4 py-4">
                                {/* 元数据类型 */}
                                <div className="space-y-1.5">
                                    <label className={cname("block font-medium", isSmallScreen ? "text-xs" : "")}>{t('类型')}</label>
                                    <div className="flex gap-1">
                                        {['String', 'Number', 'Time'].map((type) => (
                                            <button
                                                key={type}
                                                onClick={() => setNewMetadata(prev => ({ ...prev, type: type as 'String' | 'Number' | 'Time' }))}
                                                className={cname(
                                                    "flex-1 rounded-md font-medium transition-colors",
                                                    newMetadata.type === type
                                                        ? "bg-blue-500 text-white"
                                                        : "bg-gray-100 hover:bg-gray-200 text-gray-700",
                                                    isSmallScreen ? "py-1.5 px-2 text-xs" : "py-2 px-4 text-sm"
                                                )}
                                            >
                                                {type}
                                            </button>
                                        ))}
                                    </div>
                                </div>

                                {/* 元数据名称 */}
                                <div className="space-y-1.5">
                                    <label className={cname("block font-medium", isSmallScreen ? "text-xs" : "")}>{t('名称')}</label>
                                    <input
                                        type="text"
                                        value={newMetadata.name}
                                        onChange={(e) => {
                                            setNewMetadata(prev => ({ ...prev, name: e.target.value }));
                                            // 清除错误状态当用户开始输入时
                                            if (metadataError) setMetadataError('');
                                        }}
                                        placeholder={t('请输入元数据名称')}
                                        className={cname(
                                            "w-full px-3 py-2 border rounded-md text-sm",
                                            isSmallScreen ? "text-xs h-8 py-1.5" : "",
                                            // 添加错误状态样式
                                            metadataError ? "border-red-500 focus:ring-red-500" : "border-gray-300 focus:ring-blue-500"
                                        )}
                                    />
                                </div>

                                {/* 错误提示 */}
                                {metadataError && (
                                    <div className={cname(
                                        "flex items-center gap-1.5 text-red-500",
                                        isSmallScreen ? "text-xs" : "text-sm"
                                    )}>
                                        <span>{metadataError}</span>
                                    </div>
                                )}
                            </div>

                            <div className="flex justify-end gap-2">
                                <Button
                                    variant="outline"
                                    onClick={() => setSideDialog({ type: 'search', open: true })}
                                    className={cname(isSmallScreen ? "px-3 py-1 text-xs" : "px-4 py-2 text-sm")}
                                >
                                    {t('取消')}
                                </Button>
                                <Button
                                    onClick={handleSaveNewMetadata}
                                    className={cname(
                                        "bg-blue-500 hover:bg-blue-600",
                                        isSmallScreen ? "px-3 py-1 text-xs" : "px-4 py-2 text-sm"
                                    )}
                                >
                                    {t('保存')}
                                </Button>
                            </div>
                        </>
                    )}
                </SideDialogContent>
            </DialogPrimitive.Dialog>
        </div>
    );
}<|MERGE_RESOLUTION|>--- conflicted
+++ resolved
@@ -192,6 +192,7 @@
     const [hasInited, setHasInited] = useState(false);
     const location = useLocation();
     const [chunkSwitchTrigger, setChunkSwitchTrigger] = useState(0);
+    // 状态管理（完全保留原始定义）
     const [selectedFileId, setSelectedFileId] = useState('');
     const [currentFile, setCurrentFile] = useState(null);
     const [fileUrl, setFileUrl] = useState('');
@@ -212,6 +213,7 @@
     const [selectError, setSelectError] = useState(null);
     const [isFetchingUrl, setIsFetchingUrl] = useState(false);
     const [partitions, setPartitions] = useState()
+    // 引用（完全保留原始定义）
     const isLoadingFilesRef = useRef(false);
     const isMountedRef = useRef(true);
     const [isDropdownOpen, setIsDropdownOpen] = useState(false);
@@ -225,7 +227,6 @@
     const latestPreviewUrlRef = useRef('');
     const latestOriginalUrlRef = useRef('');
     const selectedChunkIndex = useKnowledgeStore((state) => state.selectedChunkIndex);
-<<<<<<< HEAD
     const [fileInfor, setFileInfor] = useState()
 
     // 元数据相关状态
@@ -260,20 +261,14 @@
     const [predefinedMetadata, setPredefinedMetadata] = useState([
     ]);
 
-=======
-const setSelectedBbox = useKnowledgeStore((state) => state.setSelectedBbox);
->>>>>>> f99a346a
     useEffect(() => {
+        // 切换chunk清空选中的高亮标注bbox
         setSelectedBbox([])
     }, [selectedChunkIndex])
 
+    // 表格配置（完全保留原始逻辑）
     const tableConfig = useMemo(() => ({
-        file_ids: selectedFileId ? [selectedFileId] : [],
-<<<<<<< HEAD
-        knowledge_id: id
-=======
-         knowledge_id: id
->>>>>>> f99a346a
+        file_ids: selectedFileId ? [selectedFileId] : []
     }), [selectedFileId]);
 
     const {
@@ -295,14 +290,18 @@
                 knowledge_id: id
             });
 
+            // 修复：解析 chunk_bboxes 并存储“是否非空”的布尔值
             let chunkBboxes = [];
             try {
                 const firstChunk = response.data?.[0];
                 if (firstChunk?.metadata?.bbox) {
+
+                    // 先判断bbox是否为空字符串
                     if (typeof firstChunk.metadata.bbox === 'string' && JSON.parse(firstChunk?.metadata?.bbox).chunk_bboxes === '') {
                         console.log('bbox为空字符串');
                         chunkBboxes = [];
                     } else {
+                        // 解析JSON
                         const bboxObj = JSON.parse(firstChunk.metadata.bbox);
                         chunkBboxes = bboxObj.chunk_bboxes || [];
                     }
@@ -312,6 +311,7 @@
                 chunkBboxes = [];
             }
 
+            // 存储“是否非空数组”的布尔值（而非原始数组）
             const isBboxesNotEmpty = Array.isArray(chunkBboxes) && chunkBboxes.length > 0;
             setHasChunkBboxes(isBboxesNotEmpty);
             console.log('chunk_bboxes 是否非空:', isBboxesNotEmpty, '原始数据:', chunkBboxes);
@@ -331,35 +331,48 @@
             const pares = await getFileBboxApi(fileId);
             setPartitions(pares || []);
 
+            // 获取当前选中的文件信息
             const currentFile = rawFiles.find(f => String(f.id) === String(fileId));
             let finalUrl = '';
             let finalPreviewUrl = '';
 
+            // 检查是否有有效的preview_url和original_url
             const hasPreviewUrl = typeof res.preview_url === 'string' && res.preview_url.trim() !== '';
             const hasOriginalUrl = typeof res.original_url === 'string' && res.original_url.trim() !== '';
 
             if (currentFile) {
+
+                // 判断是否为UNS或LOCAL类型
                 const isUnsOrLocal = currentFile.parse_type === "uns" || currentFile.parse_type === "local";
 
+
                 if (isUnsOrLocal) {
+                    // UNS或LOCAL类型：根据bbox是否有效选择URL
+                    const isBboxesValid = hasChunkBboxes;
                     const isBboxesEmpty = !hasChunkBboxes;
                     if (!isBboxesEmpty && hasPreviewUrl) {
+                        // 有有效bbox且有preview_url → 使用preview_url
                         finalUrl = res.preview_url.trim();
                         finalPreviewUrl = res.preview_url.trim();
                     } else {
+                        // 无有效bbox（为空数组/字符串）或无preview_url → 强制使用original_url
                         finalUrl = hasOriginalUrl ? res.original_url.trim() : '';
                         finalPreviewUrl = finalUrl;
                     }
                 } else {
+                    // 其他类型：优先使用preview_url，无则使用original_url
                     if (hasPreviewUrl) {
+                        // 有preview_url → 优先使用
                         finalUrl = res.preview_url.trim();
                         finalPreviewUrl = res.preview_url.trim();
                     } else {
+                        // 无preview_url → 使用original_url或备选URL
                         finalUrl = hasOriginalUrl ? res.original_url.trim() : '';
                         finalPreviewUrl = finalUrl;
                     }
                 }
             } else {
+                // 如果没有找到当前文件，使用默认策略
                 finalUrl = hasPreviewUrl ? res.preview_url.trim() : (hasOriginalUrl ? res.original_url.trim() : '');
                 finalPreviewUrl = finalUrl;
             }
@@ -367,8 +380,10 @@
             if (finalUrl) {
                 finalUrl = decodeURIComponent(finalUrl);
                 finalPreviewUrl = decodeURIComponent(finalPreviewUrl);
+                // 同时更新状态和ref（ref会同步生效）
                 setFileUrl(finalUrl);
                 setPreviewUrl(finalPreviewUrl);
+                // 存储original_url到ref中
                 latestOriginalUrlRef.current = hasOriginalUrl ? decodeURIComponent(res.original_url.trim()) : '';
                 return finalUrl;
             } else {
@@ -389,15 +404,22 @@
         }
     }, [rawFiles, hasChunkBboxes]);
 
+
+
+
+
     useEffect(() => {
+        // 检查当前路径是否是adjust页面且没有有效的state数据
         if (location.pathname.startsWith('/filelib/adjust/') && !window.history.state?.isAdjustMode) {
+            // 提取ID（如从/filelib/adjust/2066中提取2066）
             const adjustId = location.pathname.split('/')[3];
             if (adjustId) {
+                // 重定向到对应的filelib页面
                 navigate(`/filelib/${adjustId}`, { replace: true });
             }
         }
     }, [location.pathname, navigate]);
-
+    // 从datalist生成chunks（完全保留原始逻辑）
     useEffect(() => {
         if (!selectedFileId || !datalist.length) {
             setChunks([]);
@@ -409,11 +431,7 @@
             text: item.text || '',
             bbox: item.metadata?.bbox || {},
             activeLabels: {},
-<<<<<<< HEAD
-            chunkIndex: item.metadata?.chunk_index,
-=======
-             chunkIndex: item.metadata?.chunk_index, 
->>>>>>> f99a346a
+            chunkIndex: item.metadata?.chunk_index || index,
             page: item.metadata?.page || 0,
             metadata: item.metadata || {}
         }));
@@ -424,6 +442,7 @@
     const handleFileChange = useCallback(async (newFileId) => {
         console.log('文件切换触发:', newFileId, '当前选中:', selectedFileId);
 
+        // 强制类型转换，避免类型不匹配
         newFileId = String(newFileId);
         const currentId = String(selectedFileId);
 
@@ -432,6 +451,7 @@
             return;
         }
 
+        // 立即更新UI，避免闪烁
         const selectedFile = rawFiles.find(f => String(f.id) === newFileId);
         if (selectedFile) {
             setCurrentFile({
@@ -475,6 +495,7 @@
         }
     }, [rawFiles, fetchFileUrl, filterData, reload, selectedFileId]);
 
+
     useEffect(() => {
         const loadFiles = async () => {
             if (isLoadingFilesRef.current || !isMountedRef.current) return;
@@ -493,12 +514,12 @@
                 console.log('加载文件列表:', filesData);
 
                 setIsInitReady(true);
-                setHasInited(true);
+                setHasInited(true); // 标记为已初始化
             } catch (err) {
                 console.error('加载文件失败:', err);
                 setSelectError('加载文件列表失败');
                 setIsInitReady(true);
-                setHasInited(true);
+                setHasInited(true); // 即使失败也标记为已初始化
             } finally {
                 isLoadingFilesRef.current = false;
             }
@@ -508,9 +529,12 @@
         return () => { isMountedRef.current = false; };
     }, [id]);
 
+
     useEffect(() => {
+        // 核心修复：增加hasInited判断，防止切换后重复初始化
         if (rawFiles.length === 0 || !isInitReady || !isMountedRef.current || !hasInited) return;
 
+        // 只有在首次加载时执行自动选中，切换后不执行
         if (!selectedFileId) {
             const targetFileId = fileId ? String(fileId) : String(rawFiles[0]?.id || '');
             console.log('目标文件ID（rawFiles就绪后）:', targetFileId);
@@ -521,7 +545,6 @@
         }
     }, [rawFiles, isInitReady, fileId, handleFileChange, selectedFileId, hasInited]);
 
-<<<<<<< HEAD
     // 元数据相关处理函数
     const handleDeleteMainMetadata = useCallback((id) => {
         setMainMetadataList(prev => prev.filter(item => item.id !== id));
@@ -647,29 +670,27 @@
         );
     }, [predefinedMetadata, searchTerm]);
 
-=======
     // 处理分段修改
->>>>>>> f99a346a
     const handleChunkChange = useCallback((chunkIndex, text) => {
         let chunkIndexPage = chunkIndex % pageSize;
         console.log('转换后的localIndex:', chunkIndexPage);
 
+        // if(chunkIndex > 19){
+        //     chunkIndexPage = chunkIndex % pageSize;
+        // }
         const bbox = { chunk_bboxes: selectedBbox };
 
-<<<<<<< HEAD
-        const bboxStr = selectedBbox.length ? JSON.stringify(bbox) : safeChunks[chunkIndexPage].bbox
-=======
         // selectedBbox空数组时，使用safeChunks的bbox
-          const targetChunk = chunks.find(chunk => chunk.chunkIndex === chunkIndex);
-             const bboxStr = selectedBbox.length ? JSON.stringify(bbox) : targetChunk?.bbox;
->>>>>>> f99a346a
+        const targetChunk = chunks.find(chunk => chunk.chunkIndex === chunkIndex);
+        const bboxStr = selectedBbox.length ? JSON.stringify(bbox) : targetChunk?.bbox;
         captureAndAlertRequestErrorHoc(updateChunkApi({
             knowledge_id: Number(id),
             file_id: selectedFileId || currentFile?.id || '',
             chunk_index: chunkIndex,
             text,
             bbox: bboxStr
-        }))
+        }));
+
         setChunks(chunks => chunks.map(chunk =>
             chunk.chunkIndex === chunkIndex ? { ...chunk, bbox: bboxStr, text } : chunk
         ));
@@ -678,12 +699,9 @@
             (item) => item?.metadata?.chunk_index === chunkIndex,
             (item) => ({ text, metadata: { ...item.metadata, bbox: bboxStr } })
         );
-<<<<<<< HEAD
-    }, [id, currentFile, refreshData, selectedBbox, chunks]);
-=======
-    }, [id, currentFile, refreshData, selectedBbox,chunks]);
->>>>>>> f99a346a
-
+    }, [id, currentFile, refreshData, selectedBbox]);
+
+    // 格式化文件列表（完全保留原始逻辑）
     const files = useMemo(() => {
         return (rawFiles || []).map(el => ({
             label: el?.file_name || '未命名文件',
@@ -699,6 +717,7 @@
         }));
     }, [rawFiles]);
 
+    // 生成安全的chunks数据（完全保留原始逻辑）
     const safeChunks = useMemo(() => {
         if (!selectedFileId || !datalist.length) return [];
         return (datalist || []).map((item, index) => ({
@@ -754,6 +773,7 @@
         }
     }, [currentFile]);
 
+    // 调整分段策略（完全保留原始逻辑）
     const handleAdjustSegmentation = useCallback(() => {
         const currentFileUrl = latestOriginalUrlRef.current;
         const currentPreviewUrl = latestPreviewUrlRef.current;
@@ -777,6 +797,7 @@
         });
     }, [id, selectedFileId, currentFile, navigate]);
 
+    // 解析切分策略描述（完全保留原始逻辑）
     const splitRuleDesc = useCallback((file) => {
         if (!file.split_rule) return '';
         const suffix = file.file_name?.split('.').pop()?.toUpperCase() || '';
@@ -784,18 +805,22 @@
             const rule = JSON.parse(file.split_rule);
             const { excel_rule } = rule;
 
+            // 处理Excel文件规则
             if (excel_rule && ['XLSX', 'XLS', 'CSV'].includes(suffix)) {
                 return `每 ${excel_rule.slice_length} 行作为一个分段`;
             }
 
+            // 处理分隔符规则
             const { separator, separator_rule } = rule;
             if (separator && separator_rule && separator.length === separator_rule.length) {
                 const displayItems = separator.map((sep, index) => {
+                    // 核心修复：将实际换行符转换为可见的 \n 字符串
                     const displaySep = sep
-                        .replace(/\n/g, '\\n')
-                        .replace(/\r/g, '\\r')
-                        .replace(/\t/g, '\\t');
-
+                        .replace(/\n/g, '\\n')  // 替换换行符
+                        .replace(/\r/g, '\\r')  // 替换回车符（可选）
+                        .replace(/\t/g, '\\t'); // 替换制表符（可选）
+
+                    // 根据规则添加切割符号
                     const prefix = separator_rule[index] === 'before' ? '✂️' : '';
                     const suffix = separator_rule[index] === 'after' ? '✂️' : '';
 
@@ -807,13 +832,13 @@
             console.error('解析切分策略失败:', e);
         }
 
+        // 解析失败时的兜底处理
         return file.split_rule
             .replace(/\n/g, '\\n')
             .replace(/\r/g, '\\r')
             .replace(/\t/g, '\\t');
     }, []);
 
-<<<<<<< HEAD
     const handleDeleteChunk = useCallback((data) => {
         const updatedChunks = chunks.filter(chunk => chunk.chunkIndex !== data);
         setChunks(updatedChunks);
@@ -841,58 +866,32 @@
         setSelectedBbox
     ]);
 
-=======
-
-const handleDeleteChunk = useCallback((data) => {
-
-  const updatedChunks = chunks.filter(chunk => chunk.chunkIndex !== data);
-  setChunks(updatedChunks);
-
-  // 清除选中的bbox（如果选中的是被删除的chunk）
-  if (selectedChunkIndex === data) {
-    setSelectedBbox([]);
-  }
-
-  captureAndAlertRequestErrorHoc(delChunkApi({
-    knowledge_id: Number(id),
-    file_id: selectedFileId || currentFile?.id || '',
-    chunk_index: data || 0
-  }));
-
-  reload();
-
-}, [
-  id, 
-  reload, 
-  chunks, 
-  selectedFileId, 
-  currentFile?.id, 
-  setChunks, 
-  selectedChunkIndex, // 从store获取的选中chunkIndex
-  setSelectedBbox     // 从store获取的set方法
-]);
-    // 格式化文件大小（完全保留原始逻辑）
->>>>>>> f99a346a
     const formatFileSize = useCallback((bytes) => {
         if (bytes === 0) return '0 Bytes';
 
+        // 定义单位转换边界（1024进制）
         const KB = 1024;
         const MB = KB * 1024;
         const GB = MB * 1024;
 
+        // 根据文件大小选择合适的单位
         if (bytes < MB) {
+            // 小于1024KB（1MB），使用KB
             return `${(bytes / KB).toFixed(2)} KB`;
         } else if (bytes < GB) {
+            // 1024KB至1024MB之间，使用MB
             return `${(bytes / MB).toFixed(2)} MB`;
         } else {
+            // 1024MB及以上，使用GB
             return `${(bytes / GB).toFixed(2)} GB`;
         }
     }, []);
-
+    // 筛选下拉框文件（完全保留原始逻辑）
     const filteredFiles = files.filter(file =>
         file.label.toLowerCase().includes(searchTerm.toLowerCase())
     );
 
+    // 预览组件规则配置（完全保留原始逻辑）
     const previewRules = useMemo(() => ({
         fileList: currentFile ? [{
             id: currentFile.id,
@@ -913,16 +912,18 @@
         separatorRule: [] // 分隔规则
     }), [currentFile, id]);
 
+    // 预览显示判断（完全保留原始逻辑）
     const isExcelFile = currentFile && ['xlsx', 'xls', 'csv'].includes(currentFile.suffix?.toLowerCase());
     const isPreviewVisible =
-        isInitReady &&
+        isInitReady && // 新增：确保组件初始化完成，避免异步数据未加载
         !isExcelFile &&
         selectedFileId &&
         currentFile &&
-        (previewUrl || fileUrl) &&
+        (previewUrl || fileUrl) && // 兼容 previewUrl 或 fileUrl 任一有值
         !isFetchingUrl;
     const isParagraphVisible = datalist.length > 0;
 
+    // 布局类名计算（完全保留原始逻辑）
     const contentLayoutClass = useMemo(() => {
         const isSingleVisible = isPreviewVisible !== isParagraphVisible;
         if (isSingleVisible) {
@@ -930,7 +931,6 @@
         }
         return "flex bg-background-main min-h-0";
     }, [isPreviewVisible, isParagraphVisible, isExcelFile]);
-
     useEffect(() => {
         latestFileUrlRef.current = fileUrl;
         latestPreviewUrlRef.current = previewUrl;
@@ -1093,7 +1093,7 @@
                                             <FileIcon
                                                 type={(() => {
                                                     const targetFile = files.find(f => f.value === selectedFileId);
-                                                    if (!targetFile) return 'txt';
+                                                    if (!targetFile) return 'txt'; // 文件不存在时默认'txt'
                                                     const parts = targetFile.label.split('.');
                                                     return parts.length > 1 ? parts.pop().toLowerCase() : 'txt';
                                                 })()}
@@ -1116,7 +1116,7 @@
                                 align="start"
                                 sideOffset={5}
                                 style={{ zIndex: 9999 }}
-                                onCloseAutoFocus={(e) => e.preventDefault()}
+                                onCloseAutoFocus={(e) => e.preventDefault()} // 阻止自动失焦
                             >
                                 <div className="p-2 border-b border-gray-200">
                                     <div className="relative">
@@ -1149,9 +1149,10 @@
                                             key={file.value}
                                             onSelect={(e) => {
                                                 e.preventDefault();
+                                                // 核心修复3：同步执行，去掉setTimeout，避免首次进入时异步阻塞
                                                 handleFileChange(file.value);
                                                 setSearchTerm("");
-                                                setIsDropdownOpen(false);
+                                                setIsDropdownOpen(false); // 强制关闭菜单
                                             }}
                                             className="cursor-pointer hover:bg-gray-50 px-3 py-2 relative"
                                         >
@@ -1208,6 +1209,7 @@
 
             {/* 主要内容区 */}
             <div className={contentLayoutClass}>
+                {/* 预览组件 - 修复显示问题 */}
                 {isPreviewVisible ? (
                     <PreviewFile
                         rawFiles={rawFiles}
@@ -1230,6 +1232,7 @@
                     )
                 )}
 
+                {/* 分段组件 */}
                 {isParagraphVisible ? (
                     <div className={isPreviewVisible ? "w-1/2" : " w-full max-w-3xl"}>
                         <div className="flex justify-center items-center relative text-sm gap-2 p-2 pt-0 ">
