--- conflicted
+++ resolved
@@ -3,11 +3,7 @@
 from pydantic import BaseModel
 
 from bisheng.common.constants.enums.telemetry import BaseTelemetryTypeEnum, StatusEnum, ApplicationTypeEnum
-<<<<<<< HEAD
 from bisheng.knowledge.domain.models.knowledge import KnowledgeTypeEnum
-=======
-from bisheng.database.models.flow import FlowType
->>>>>>> 71d671fa
 
 
 class BaseEventData(BaseModel):
@@ -69,7 +65,6 @@
 
     app_id: str
     app_name: str
-<<<<<<< HEAD
     app_type: ApplicationTypeEnum
 
 
@@ -81,9 +76,7 @@
     kb_id: int
     kb_name: str
     kb_type: KnowledgeTypeEnum
-    
-=======
-    app_type: FlowType
+
 
 
 class FileParseEventData(BaseEventData):
@@ -93,5 +86,4 @@
 
     parse_type: Literal['etl4lm', 'un_etl4lm']
     status: Literal['success', 'failed', 'parse_failed']
-    app_type: ApplicationTypeEnum
->>>>>>> 71d671fa
+    app_type: ApplicationTypeEnum