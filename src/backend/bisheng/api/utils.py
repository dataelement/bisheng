from bisheng.api.v1.schemas import StreamData
from bisheng.database.base import db_service, session_getter
from bisheng.database.models.role_access import AccessType, RoleAccess
from bisheng.graph.graph.base import Graph
from bisheng.utils.logger import logger
from sqlmodel import select

API_WORDS = ['api', 'key', 'token']


def has_api_terms(word: str):
    return 'api' in word and ('key' in word or ('token' in word and 'tokens' not in word))


def remove_api_keys(flow: dict):
    """Remove api keys from flow data."""
    if flow.get('data') and flow['data'].get('nodes'):
        for node in flow['data']['nodes']:
            node_data = node.get('data').get('node')
            template = node_data.get('template')
            for value in template.values():
                if (isinstance(value, dict) and has_api_terms(value['name'])
                        and value.get('password')):
                    value['value'] = None

    return flow


def build_input_keys_response(langchain_object, artifacts):
    """Build the input keys response."""

    input_keys_response = {
        'input_keys': {
            key: ''
            for key in langchain_object.input_keys
        },
        'memory_keys': [],
        'handle_keys': artifacts.get('handle_keys', []),
    }

    # Set the input keys values from artifacts
    for key, value in artifacts.items():
        if key in input_keys_response['input_keys']:
            input_keys_response['input_keys'][key] = value
    # If the object has memory, that memory will have a memory_variables attribute
    # memory variables should be removed from the input keys
    if hasattr(langchain_object, 'memory') and hasattr(langchain_object.memory, 'memory_variables'):
        # Remove memory variables from input keys
        input_keys_response['input_keys'] = {
            key: value
            for key, value in input_keys_response['input_keys'].items()
            if key not in langchain_object.memory.memory_variables
        }
        # Add memory variables to memory_keys
        input_keys_response['memory_keys'] = langchain_object.memory.memory_variables

    if hasattr(langchain_object, 'prompt') and hasattr(langchain_object.prompt, 'template'):
        input_keys_response['template'] = langchain_object.prompt.template

    return input_keys_response


def build_flow(graph_data: dict,
               artifacts,
               process_file=False,
               flow_id=None,
               chat_id=None,
               **kwargs) -> Graph:
    try:
        # Some error could happen when building the graph
        graph = Graph.from_payload(graph_data)
    except Exception as exc:
        logger.error(exc)
        error_message = str(exc)
        yield str(StreamData(event='error', data={'error': error_message}))
        return

    number_of_nodes = len(graph.nodes)

    for i, vertex in enumerate(graph.generator_build(), 1):
        try:
            log_dict = {
                'log': f'Building node {vertex.vertex_type}',
            }
            yield str(StreamData(event='log', data=log_dict))
            # # 如果存在文件，当前不操作文件，避免重复操作
            if not process_file and chat_id is not None:
                template_dict = {
                    key: value
                    for key, value in vertex.data['node']['template'].items()
                    if isinstance(value, dict)
                }
                for key, value in template_dict.items():
                    if value.get('type') == 'file':
                        # 过滤掉文件
                        vertex.params[key] = ''

            # vectore store 引入自动建库逻辑
            # 聊天窗口等flow 主动生成的vector 需要新建临时collection
            # tmp_{chat_id}
            if vertex.base_type == 'vectorstores':
                # 知识库通过参数传参
                if 'collection_name' in kwargs and 'collection_name' in vertex.params:
                    vertex.params['collection_name'] = kwargs['collection_name']
                if 'collection_name' in kwargs and 'index_name' in vertex.params:
                    vertex.params['index_name'] = kwargs['collection_name']

                if 'collection_name' in vertex.params and not vertex.params.get('collection_name'):
                    vertex.params['collection_name'] = f'tmp_{flow_id}_{chat_id if chat_id else 1}'
                elif 'index_name' in vertex.params and not vertex.params.get('index_name'):
                    # es
                    vertex.params['index_name'] = f'tmp_{flow_id}_{chat_id if chat_id else 1}'

            vertex.build()
            params = vertex._built_object_repr()
            valid = True
            logger.debug(
                f"Building node {str(params)[:50]}{'...' if len(str(params)) > 50 else ''}")
            if vertex.artifacts:
                # The artifacts will be prompt variables
                # passed to build_input_keys_response
                # to set the input_keys values
                artifacts.update(vertex.artifacts)
        except Exception as exc:
            params = str(exc)
            valid = False
            response = {
                'valid': valid,
                'params': params,
                'id': vertex.id,
                'progress': round(i / number_of_nodes, 2),
            }
            yield str(StreamData(event='message', data=response))
            raise exc

        response = {
            'valid': valid,
            'params': params,
            'id': vertex.id,
            'progress': round(i / number_of_nodes, 2),
        }
        yield str(StreamData(event='message', data=response))
    return graph


def build_flow_no_yield(graph_data: dict,
                        artifacts,
                        process_file=False,
                        flow_id=None,
                        chat_id=None,
                        **kwargs):
    try:
        # Some error could happen when building the graph
        graph = Graph.from_payload(graph_data)
    except Exception as exc:
        logger.exception(exc)
        raise exc

    for i, vertex in enumerate(graph.generator_build(), 1):
        try:
            # 如果存在文件，当前不操作文件，避免重复操作
            if not process_file and vertex.base_type == 'documentloaders':
                template_dict = {
                    key: value
                    for key, value in vertex.data['node']['template'].items()
                    if isinstance(value, dict)
                }
                for key, value in template_dict.items():
                    if value.get('type') == 'fileNode':
                        # 过滤掉文件
                        vertex.params[key] = ''

            # vectore store 引入自动建库逻辑
            # 聊天窗口等flow 主动生成的vector 需要新建临时collection
            # tmp_{chat_id}
            if vertex.base_type == 'vectorstores':
                # 知识库通过参数传参
                if 'collection_name' in kwargs and 'collection_name' in vertex.params:
                    vertex.params['collection_name'] = kwargs['collection_name']
                if 'collection_name' in kwargs and 'index_name' in vertex.params:
                    vertex.params['index_name'] = kwargs['collection_name']

                if 'collection_name' in vertex.params and not vertex.params.get('collection_name'):
                    vertex.params['collection_name'] = f'tmp_{flow_id}_{chat_id if chat_id else 1}'
                    logger.info(f"rename_vector_col col={vertex.params['collection_name']}")
                    if process_file:
                        # L1 清除Milvus历史记录
                        vertex.params['drop_old'] = True
                elif 'index_name' in vertex.params and not vertex.params.get('index_name'):
                    # es
                    vertex.params['index_name'] = f'tmp_{flow_id}_{chat_id if chat_id else 1}'

            vertex.build()
            params = vertex._built_object_repr()
            logger.debug(
                f"Building node {str(params)[:50]}{'...' if len(str(params)) > 50 else ''}")
            if vertex.artifacts:
                # The artifacts will be prompt variables
                # passed to build_input_keys_response
                # to set the input_keys values
                artifacts.update(vertex.artifacts)
        except Exception as exc:
            raise exc
    return graph


def access_check(payload: dict, owner_user_id: int, target_id: int, type: AccessType) -> bool:
    if payload.get('role') != 'admin':
        # role_access
        with session_getter(db_service) as session:
            role_access = session.exec(
                select(RoleAccess).where(RoleAccess.role_id.in_(payload.get('role')),
                                         RoleAccess.type == type.value)).all()
        third_ids = [access.third_id for access in role_access]
        if owner_user_id != payload.get('user_id') and str(target_id) not in third_ids:
            return False
<<<<<<< HEAD
    return True
=======
    return True


def get_L2_param_from_flow(
    flow_data: dict,
    flow_id: str,
):
    graph = Graph.from_payload(flow_data)
    node_id = []
    variable_ids = []
    file_name = []
    for node in graph.nodes:
        if node.vertex_type in {'InputFileNode'}:
            node_id.append(node.id)
            file_name.append(node.params.get('file_type'))
        elif node.vertex_type in {'VariableNode'}:
            variable_ids.append(node.id)

    session: Session = next(get_session())
    db_variables = session.exec(select(Variable).where(Variable.flow_id == flow_id)).all()

    old_file_ids = {
        variable.node_id: variable
        for variable in db_variables if variable.value_type == 3
    }
    update = []
    delete_node_ids = []
    try:
        for index, id in enumerate(node_id):
            if id in old_file_ids:
                if file_name[index] != old_file_ids.get(id).variable_name:
                    old_file_ids.get(id).variable_name = file_name[index]
                    update.append(old_file_ids.get(id))
                old_file_ids.pop(id)
            else:
                # file type
                db_new_var = Variable(flow_id=flow_id,
                                      node_id=id,
                                      variable_name=file_name[index],
                                      value_type=3)
                update.append(db_new_var)
        # delete variable which not delete by edit
        old_variable_ids = {
            variable.node_id
            for variable in db_variables if variable.value_type != 3
        }

        if old_file_ids:
            delete_node_ids.extend(list(old_file_ids.keys()))

        delete_node_ids.extend(old_variable_ids.difference(set(variable_ids)))

        if update:
            [session.add(var) for var in update]
        if delete_node_ids:
            session.exec(delete(Variable).where(Variable.node_id.in_(delete_node_ids)))
        session.commit()
        return True
    except Exception as e:
        logger.exception(e)
        session.rollback()
        return False
>>>>>>> c7227d7f
<|MERGE_RESOLUTION|>--- conflicted
+++ resolved
@@ -214,9 +214,6 @@
         third_ids = [access.third_id for access in role_access]
         if owner_user_id != payload.get('user_id') and str(target_id) not in third_ids:
             return False
-<<<<<<< HEAD
-    return True
-=======
     return True
 
 
@@ -278,5 +275,4 @@
     except Exception as e:
         logger.exception(e)
         session.rollback()
-        return False
->>>>>>> c7227d7f
+        return False