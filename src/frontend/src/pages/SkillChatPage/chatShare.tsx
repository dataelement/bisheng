// 嵌iframe、适配移动端
import { t } from "i18next";
import _ from "lodash";
import { FileUp, Send } from "lucide-react";
import { useContext, useEffect, useMemo, useRef, useState } from "react";
import { useTranslation } from "react-i18next";
import { useLocation, useParams } from "react-router-dom";
import ShadTooltip from "../../components/ShadTooltipComponent";
import { alertContext } from "../../contexts/alertContext";
import { TabsContext } from "../../contexts/tabsContext";
import { getChatHistory, getChatsApi, getFlowFromDatabase, postBuildInit, postValidatePrompt, readOnlineFlows } from "../../controllers/API";
import { uploadFileWithProgress } from "../../modals/UploadModal/upload";
import { sendAllProps } from "../../types/api";
import { ChatMessageType } from "../../types/chat";
import { FlowType, NodeType } from "../../types/flow";
import { generateUUID, validateNode } from "../../utils";
import { ChatMessage } from "./components/ChatMessage";
import ResouceModal from "./components/ResouceModal";

export default function chatShare(params) {
    const { id: flowId } = useParams()
    const location = useLocation();
    const searchParams = new URLSearchParams(location.search);
    const libId = searchParams.get('lib')
    // 开启会话
    useEffect(() => {
        flowId && getFlowFromDatabase(flowId).then(res => {
            handlerSelectFlow(res)
        })
    }, [flowId])

    const [open, setOpen] = useState(false)
    const [face, setFace] = useState(true);

    const { t } = useTranslation()

    const { flows } = useContext(TabsContext);
    const [onlineFlows, setOnlineFlows] = useState([])
    useEffect(() => {
        readOnlineFlows().then(res => setOnlineFlows(res))
    }, [])
    // 对话列表
    const { chatList, chatId, chatsRef, setChatId, addChat } = useChatList()

    const chatIdRef = useRef('')
    const {
        inputState,
        fileInputs,
        chating,
        uploadFile,
        setInputState,
        changeHistoryByScroll,
        chatHistory,
        clearHistory,
        initChat,
        sendMsg,
        loadNextPage
    } = useWebsocketChat(chatIdRef, libId) // talk
    // select flow
    const handlerSelectFlow = async (node: FlowType) => {
        // 会话ID
        chatIdRef.current = generateUUID(32)
        setOpen(false)
        await initChat(node)
        setFace(false)

        inputRef.current.value = ''
        setInputEmpty(true)

        setTimeout(() => {
            inputRef.current.focus()
        }, 500);
    }

    // 输入问答
    const inputRef = useRef(null)
    const inputDisable = inputState.lock || (fileInputs?.length && chatHistory.length === 0)
    const handleSend = () => {
        const val = inputRef.current.value
        setTimeout(() => {
            inputRef.current.value = ''
            inputRef.current.style.height = 'auto'
            setInputEmpty(true)
        }, 100);

        if (val.trim() === '' || inputDisable) return
        sendMsg(val)
    }
    useEffect(() => {
        !chating && setTimeout(() => {
            // 对话结束自动聚焦
            inputRef.current?.focus()
        }, 1000);
    }, [chating])

    // input 滚动
    const [inputEmpty, setInputEmpty] = useState(true)
    const handleTextAreaHeight = (e) => {
        const textarea = e.target
        textarea.style.height = 'auto'
        textarea.style.height = textarea.scrollHeight + 'px'
        setInputEmpty(textarea.value.trim() === '')
    }

    // 消息滚动
    const messagesRef = useRef(null);
    useEffect(() => {
        if (messagesRef.current && !changeHistoryByScroll.current) { // 滚动加载不触发
            messagesRef.current.scrollTop = messagesRef.current.scrollHeight;
        }
    }, [chatHistory, changeHistoryByScroll.current]);

    // 消息滚动加载
    useEffect(() => {
        function handleScroll() {
            if (messagesRef.current.scrollTop <= 30) {
                loadNextPage()
            }
        }

        messagesRef.current?.addEventListener('scroll', handleScroll);
        return () => messagesRef.current?.removeEventListener('scroll', handleScroll)
    }, [messagesRef.current]);

    // 溯源
    const [souce, setSouce] = useState<ChatMessageType>(null)

    if (!flowId) return <div>请选择技能</div>

<<<<<<< HEAD
    return <div className="flex">
        {!face && <div className="flex-1 chat-box h-screen overflow-hidden relative">
            <div className="absolute w-full px-4 py-4 bg-[#fff] z-10 dark:bg-gray-950">{chatList.find(chat => chat.chat_id === chatId)?.flow_name}</div>
            <div className="chata mt-14" style={{ height: 'calc(100vh - 5rem)' }}>
                <div ref={messagesRef} className="chat-panne h-full overflow-y-scroll no-scrollbar px-4 pb-20">
                    {
                        chatHistory.map((c, i) => <ChatMessage key={c.id || i} chat={c} onSource={() => setSouce(c)}></ChatMessage>)
                    }
                </div>
                <div className="absolute w-full bottom-0 bg-gradient-to-t from-[#fff] to-[rgba(255,255,255,0.8)] px-8 dark:bg-gradient-to-t dark:from-[#000] dark:to-[rgba(0,0,0,0.8)]">
                    <div className={`w-full text-area-box border border-gray-600 rounded-lg my-6 overflow-hidden pr-2 py-2 relative ${(inputState.lock || (fileInputs?.length && chatHistory.length === 0)) && 'bg-gray-200 dark:bg-gray-600'}`}>
                        <textarea id='input'
                            ref={inputRef}
                            disabled={inputDisable} style={{ height: 36 }} rows={1}
                            className={`w-full resize-none border-none bg-transparent outline-none px-4 pt-1 text-xl max-h-[200px]`}
                            placeholder={t('chat.inputPlaceholder')}
                            onInput={handleTextAreaHeight}
                            onKeyDown={(event) => {
                                if (event.key === "Enter" && !event.shiftKey) handleSend()
                            }}></textarea>
                        <div className="absolute right-6 bottom-4 flex gap-2">
                            <ShadTooltip content={t('chat.uploadFileTooltip')}>
                                <button disabled={inputState.lock || !fileInputs?.length} className="disabled:text-gray-400" onClick={uploadFile}><FileUp /></button>
                            </ShadTooltip>
                            <ShadTooltip content={t('chat.sendTooltip')}>
                                <button disabled={inputEmpty || inputDisable} className=" disabled:text-gray-400" onClick={handleSend}><Send /></button>
                            </ShadTooltip>
                        </div>
                        {inputState.error && <div className="bg-gray-200 absolute top-0 left-0 w-full h-full text-center text-gray-400 align-middle pt-4">{inputState.error}</div>}
                    </div>
                </div>
            </div>
        </div>}
        {/* 源文件类型 */}
        <ResouceModal chatId={chatIdRef.current} open={!!souce} data={souce} setOpen={() => setSouce(null)}></ResouceModal>
    </div>
};
/**
 * 聊天
 * 发送（chatHistory, desc, inputs, name, deges, nodes, viewport）
 * 接收存chatHistory({chatKey, isSend, message{k: v}} & {thought}[])
 */
const useWebsocketChat = (chatIdRef, libId) => {
    const ws = useRef<WebSocket | null>(null);
    const flow = useRef<FlowType>(null)
    const { t } = useTranslation()

    const { tabsState } = useContext(TabsContext);
    const [inputState, setInputState] = useState({
        lock: false,
        error: ''
    })

    const build = useBuild() // build
    const { setErrorData } = useContext(alertContext);
    // 聊天记录
    const [chatHistory, setChatHistory] = useState<ChatMessageType[]>([]);
    const loadHistory = async (lastId?: number) => {
        const res = await getChatHistory(flow.current.id, chatIdRef.current, lastId ? 10 : 30, lastId)
        const hisData = res.map(item => {
            // let count = 0
            let message = item.message
            try {
                message = item.message && item.message[0] === '{' ? JSON.parse(item.message.replace(/([\t\n"])/g, '\\$1').replace(/'/g, '"')) : item.message || ''
            } catch (e) {
                // 未考虑的情况暂不处理
                message = item.message
            }
            return {
                chatKey: typeof message === 'string' ? undefined : Object.keys(message)[0],
                end: true,
                files: item.files ? JSON.parse(item.files) : [],
                isSend: !item.is_bot,
                message,
                thought: item.intermediate_steps,
                id: item.id,
                category: item.category,
                source: item.source,
                noAccess: true
            }
        })
        lastIdRef.current = hisData[hisData.length - 1]?.id || lastIdRef.current // 记录最后一个id
        setChatHistory((history) => [...hisData.reverse(), ...history])
    }
    const loadLock = useRef(false)
    const currentIdRef = useRef(0)
    const lastIdRef = useRef(0)
    // 控制开启自动随消息滚动（临时方案）
    const changeHistoryByScroll = useRef(false)
    const loadNextPage = async () => {
        if (loadLock.current) return
        if (currentIdRef.current === lastIdRef.current) return // 最后一个相同表示聊天记录已到顶
        loadLock.current = true
        currentIdRef.current = lastIdRef.current
        changeHistoryByScroll.current = true
        await loadHistory(currentIdRef.current)
        loadLock.current = false
        // 滚动 hack  TODO 滚动翻页设计
        setTimeout(() => {
            changeHistoryByScroll.current = false
        }, 500);
    }

    function getWebSocketUrl(_chatId, isDevelopment = false) {
        const isSecureProtocol = window.location.protocol === "https:";
        const webSocketProtocol = isSecureProtocol ? "wss" : "ws";
        const host = window.location.host // isDevelopment ? "localhost:7860" : window.location.host;
        const chatEndpoint = `/api/v2/chat/ws/${_chatId}?type=L1&chat_id=${chatIdRef.current}${libId ? '&knowledge_id=' + libId : ''}`;

        return `${webSocketProtocol}://${host}${chatEndpoint}`;
    }

    function heartbeat() {
        if (!ws.current) return;
        if (ws.current.readyState !== 1) return;
        ws.current.send("heartbeat");
        setTimeout(heartbeat, 30000);
    }
    function connectWS() {
        return new Promise((res, rej) => {
            try {
                const urlWs = getWebSocketUrl(
                    flow.current.id,
                    process.env.NODE_ENV === "development"
                );
                const newWs = new WebSocket(urlWs);
                newWs.onopen = () => {
                    setInputState({ lock: false, error: '' });
                    console.log("WebSocket connection established!");
                    res('ok')
                    // heartbeat()
                };
                newWs.onmessage = (event) => {
                    const data = JSON.parse(event.data);
                    handleWsMessage(data);
                    //get chat history
                };
                newWs.onclose = (event) => {
                    handleOnClose(event);
                };
                newWs.onerror = (ev) => {
                    console.error('error', ev);
                    if (flow.current.id === "") {
                        // connectWS();
                    } else {
                        setErrorData({
                            title: `${t('chat.networkError')}:`,
                            list: [
                                t('chat.networkErrorList1'),
                                t('chat.networkErrorList2'),
                                t('chat.networkErrorList3')
                            ],
                        });
                    }
                };
                ws.current = newWs;
                console.log('newWs :>> ', newWs);
            } catch (error) {
                if (flow.current.id === "") {
                    // connectWS();
                }
                console.log(error);
                rej(error)
            }
        })
    }

    // send
    const sendMsg = async (msg) => {
        setInputState({ lock: true, error: '' });
        let inputs = tabsState[flow.current.id].formKeysData.input_keys;
        const input = inputs.find((el: any) => !el.type)
        const inputKey = Object.keys(input)[0];
        addChatHistory({
            isSend: true,
            message: { ...input, [inputKey]: msg },
            chatKey: inputKey
        })
        await checkReLinkWs()

        sendAll({
            ...flow.current.data,
            inputs: { ...input, [inputKey]: msg },
            chatHistory,
            name: flow.current.name,
            description: flow.current.description,
        });
    }

    // 发送ws
    async function sendAll(data: sendAllProps) {
        try {
            if (ws) {
                ws.current.send(JSON.stringify(data));
            }
        } catch (error) {
            setErrorData({
                title: "There was an error sending the message",
                list: [error.message],
            });
            //   setChatValue(data.inputs);
            // connectWS();
        }
    }

    var isStream = false;
    // 接收ws
    const [begin, setBegin] = useState(false)
    function handleWsMessage(data: any) {
        if (Array.isArray(data) && data.length) {
            //set chat history
            // setChatHistory((_) => {
            //     let newChatHistory: ChatMessageType[] = [];
            //     data.forEach(
            //         (chatItem: {
            //             intermediate_steps?: string;
            //             is_bot: boolean;
            //             message: string;
            //             template: string;
            //             type: string;
            //             chatKey: string;
            //             files?: Array<any>;
            //         }) => {
            //             if (chatItem.message) {
            //                 newChatHistory.push(
            //                     chatItem.files
            //                         ? {
            //                             isSend: !chatItem.is_bot,
            //                             message: chatItem.message,
            //                             template: chatItem.template,
            //                             thought: chatItem.intermediate_steps,
            //                             files: chatItem.files,
            //                             chatKey: chatItem.chatKey,
            //                             end: true
            //                         }
            //                         : {
            //                             isSend: !chatItem.is_bot,
            //                             message: chatItem.message,
            //                             template: chatItem.template,
            //                             thought: chatItem.intermediate_steps,
            //                             chatKey: chatItem.chatKey,
            //                             end: true
            //                         }
            //                 );
            //             }
            //         }
            //     );
            //     return newChatHistory;
            // });
            return
        }
        if (data.type === "begin") {
            setBegin(true)
            changeHistoryByScroll.current = false
        }
        if (data.type === "close") {
            setBegin(false)
            setInputState({ lock: false, error: '' });
            changeHistoryByScroll.current = true
        }
        if (data.type === "start") {
            addChatHistory({
                isSend: false,
                thought: data.intermediate_steps,
                category: data.category
            })
            isStream = true;
        }
        if (data.type === "stream" && isStream) {
            updateLastMessage({ str: data.message, thought: data.intermediate_steps });
        }
        if (data.type === "end") {
            updateLastMessage({
                str: data.message,
                files: data.files || null,
                end: true,
                thought: data.intermediate_steps || '',
                cate: data.category || '',
                messageId: data.message_id,
                source: data.source,
                noAccess: false
            });

            isStream = false;
        }
    }

    //add proper type signature for function
    const addChatHistory = (data: {
        isSend: boolean,
        message?: string | Object,
        chatKey?: string,
        thought?: string,
        category?: string,
        files?: Array<any>,
        end?: boolean
    }) => {
        setChatHistory((old) => {
            let newChat = _.cloneDeep(old);
            newChat.push({
                isSend: data.isSend,
                message: data.message || '',
                chatKey: data.chatKey || '',
                thought: data.thought || '',
                category: data.category || '',
                files: data.files || [],
                end: data.end || false
            })
            return newChat
        });
    };

    function updateLastMessage({ str, thought = '', end = false, files = [], cate = '', messageId = 0, source = false, noAccess = false }: {
        str: string;
        messageId?: number
        thought?: string;
        cate?: string;
        end?: boolean;
        files?: Array<any>;
        source?: boolean
        noAccess?: boolean
    }) {
        setChatHistory((old) => {
            const newChats = [...old]
            console.log('newchats :>> ', newChats);
            let chatsLen = newChats.length
            // hack 过滤重复最后消息
            if (end && str && chatsLen > 1 && str === newChats[chatsLen - 2].message && !newChats[chatsLen - 2].thought) {
                newChats.splice(chatsLen - 2, 1) // 删上一条
                chatsLen = newChats.length
            }
            // 更新
            const lastChat = newChats[chatsLen - 1]
            const newLastChat = {
                ...newChats[chatsLen - 1],
                id: messageId,
                message: lastChat.message + str,
                thought: lastChat.thought + (thought ? `${thought}\n` : ''),
                files,
                category: cate,
                source,
                noAccess,
                end
            }
            newChats[chatsLen - 1] = newLastChat
            // start - end 之间没有内容删除load
            if (end && !(newLastChat.files.length || newLastChat.thought || newLastChat.message)) {
                newChats.pop()
            }
            return newChats;
        });
    }

    function handleOnClose(event: CloseEvent) {
        console.error('链接断开 event :>> ', event);
        if ([1005, 1008].includes(event.code)) {
            setInputState({ lock: true, error: event.reason });
        } else {
            setErrorData({ title: event.reason });
            setChatHistory((old) => {
                let newChat = _.cloneDeep(old);
                if (newChat.length) {
                    newChat[newChat.length - 1].end = true;
                }
                newChat.push({ end: true, message: event.reason ? `${t('chat.connectionbreakTip')}${event.reason}` : t('chat.connectionbreak'), isSend: false, chatKey: '', files: [] });
                return newChat
            })
            setInputState({ lock: false, error: '' });
        }

        ws.current?.close()
        ws.current = null

        // setTimeout(() => {
        // connectWS();
        // setLockChat(false);
        // }, 1000);
    }

    useEffect(() => {
        return () => {
            if (ws.current) {
                ws.current.close();
            }
        };
    }, []);

    // 获取上传file input
    const fileInputs = useMemo(() => {
        if (!flow.current) return
        return tabsState[flow.current.id]?.formKeysData?.input_keys?.filter((input: any) => input.type === 'file')
    }, [tabsState, flow.current])

    // 上传文件
    const uploadFile = () => {
        const config = fileInputs?.[0]
        if (!config) return
        // 判断上传类型
        const node = flow.current.data.nodes.find(el => el.id === config.id)
        const accept = node.data.node.template.file_path.suffixes.join(',')

        var input = document.createElement('input');
        input.type = 'file';
        input.accept = accept;
        input.style.display = 'none';
        input.addEventListener('change', (e) => handleFileSelect(e, input));
        document.body.appendChild(input);
        input.click(); // 触发文件选择对话框
    }

    async function handleFileSelect(event, input) {
        const config: any = fileInputs?.[0]
        var file = event.target.files[0];
        // 添加一条记录
        addChatHistory({
            isSend: true,
            files: [{
                file_name: file.name,
                data: 'progress',
                data_type: 'PDF'
            }]
        });
        await checkReLinkWs()
        setInputState({ lock: true, error: '' });
        uploadFileWithProgress(file, (count) => { }).then(data => {
            setChatHistory((old) => {
                let newChat = [...old];
                newChat[newChat.length - 1].files[0].data = data ? '' : 'error'
                return newChat;
            })

            if (!data) return setInputState({ lock: false, error: '' });
            // setFilePaths
            sendAll({
                ...flow.current.data,
                id: config.id,
                file_path: data.file_path,
                inputs: { ...config, file_path: data.file_path },
                chatHistory,
                name: flow.current.name,
                description: flow.current.description,
            });
            input.remove()
        })
    }

    const closeWs = () => {
        // close prev connection
        if (ws.current) {
            switch (ws.current.readyState) {
                case WebSocket.OPEN:
                    ws.current.close()
                    ws.current = null
                        ; break;
                case WebSocket.CONNECTING:
                    ws.current.onopen = () => {
                        ws.current.close()
                    };
            }
        }
    }

    // 检测并重连
    const checkReLinkWs = async () => {
        if (ws.current) return true
        // 重新链接
        // 上一条加loading
        setChatHistory((old) => {
            let newChat = [...old];
            newChat[newChat.length - 1].category = 'loading';
            return newChat;
        });
        await build(flow.current, chatIdRef)
        await connectWS()
        // 链接成功
        // 上一条去loading
        setChatHistory((old) => {
            let newChat = [...old];
            newChat[newChat.length - 1].category = '';
            return newChat;
        });
    }

    // propmt类型补充自定义字段
    const checkPrompt = async (_flow) => {
        const params = _flow.data.nodes.map(node => {
            const temps = []
            const temp = node.data.node.template
            Object.keys(temp).map(key => {
                const { type, value } = temp[key]
                if (type === 'prompt' && !!value) !temps.length && temps.push({ name: key, template: value, data: node.data })
            })
            return temps
        }).flat()

        const promises = params.map(param => {
            return postValidatePrompt(param.name, param.template, param.data.node).then(res => {
                if (res.data) param.data.node = res.data.frontend_node
            })
        })
        return Promise.all(promises)
    }

    return {
        chating: begin,
        inputState,
        fileInputs,
        chatHistory,
        uploadFile,
        setInputState,
        async initChat(_flow) {
            closeWs()
            await checkPrompt(_flow)
            await build(_flow, chatIdRef)
            setChatHistory([])
            flow.current = _flow
            connectWS()
            loadHistory()
        },
        sendMsg,
        loadNextPage,
        changeHistoryByScroll,
        clearHistory() {
            setChatHistory([])
        }
    }
}
/**
 * build flow
 * 校验每个节点，展示进度及结果；返回input_keys;end_of_stream断开链接
 * 主要校验节点并设置更新setTabsState的 formKeysData
 * @returns 
 */
const useBuild = () => {
    const { setErrorData } = useContext(alertContext);
    const { setTabsState } = useContext(TabsContext);

    // SSE 服务端推送
    async function streamNodeData(flow: FlowType, chatId: string) {
        // Step 1: Make a POST request to send the flow data and receive a unique session ID
        const response = await postBuildInit(flow, chatId);
        const { flowId } = response.data;
        // Step 2: Use the session ID to establish an SSE connection using EventSource
        let validationResults = [];
        let finished = false;
        const apiUrl = `/api/v1/build/stream/${flowId}?chat_id=${chatId}`;
        const eventSource = new EventSource(apiUrl);

        eventSource.onmessage = (event) => {
            // If the event is parseable, return
            if (!event.data) {
                return;
            }
            const parsedData = JSON.parse(event.data);
            // if the event is the end of the stream, close the connection
            if (parsedData.end_of_stream) {
                eventSource.close(); // 结束关闭链接
                return;
            } else if (parsedData.log) {
                // If the event is a log, log it
                // setSuccessData({ title: parsedData.log });
            } else if (parsedData.input_keys) {
                setTabsState((old) => {
                    return {
                        ...old,
                        [flowId]: {
                            ...old[flowId],
                            formKeysData: parsedData,
                        },
                    };
                });
            } else {
                // setProgress(parsedData.progress);
                validationResults.push(parsedData.valid);
            }
        };

        eventSource.onerror = (error: any) => {
            console.error("EventSource failed:", error);
            eventSource.close();
            if (error.data) {
                const parsedData = JSON.parse(error.data);
                setErrorData({ title: parsedData.error });
            }
        };
        // Step 3: Wait for the stream to finish
        while (!finished) {
            await new Promise((resolve) => setTimeout(resolve, 100));
            finished = validationResults.length === flow.data.nodes.length;
        }
        // Step 4: Return true if all nodes are valid, false otherwise
        return validationResults.every((result) => result);
    }

    // 延时器
    async function enforceMinimumLoadingTime(
        startTime: number,
        minimumLoadingTime: number
    ) {
        const elapsedTime = Date.now() - startTime;
        const remainingTime = minimumLoadingTime - elapsedTime;

        if (remainingTime > 0) {
            return new Promise((resolve) => setTimeout(resolve, remainingTime));
        }
    }

    async function handleBuild(flow: FlowType, chatIdRef: any) {
        try {
            const errors = flow.data.nodes.flatMap((n: NodeType) => validateNode(n, flow.data.edges))
            if (errors.length > 0) {
                setErrorData({
                    title: t('chat.buildError'),
                    list: errors,
                });
                return;
            }

            const minimumLoadingTime = 200; // in milliseconds
            const startTime = Date.now();

            await streamNodeData(flow, chatIdRef.current);
            await enforceMinimumLoadingTime(startTime, minimumLoadingTime); // 至少等200ms, 再继续(强制最小load时间)

        } catch (error) {
            console.error("Error:", error);
        } finally {
        }
    }

    return handleBuild
}

/**
 * 本地对话列表
 */
const useChatList = () => {
    const [id, setId] = useState(-1)
    const [chatList, setChatList] = useState([])
    const chatsRef = useRef(null)

    useEffect(() => {
        getChatsApi().then(setChatList)
    }, [])

    return {
        chatList,
        chatId: id,
        chatsRef,
        setChatId: setId,
        addChat: (chat) => {
            const newList = [chat, ...chatList]
            // localStorage.setItem(ITEM_KEY, JSON.stringify(newList))
            setChatList(newList)
            setId(chat.chat_id)
            setTimeout(() => {
                chatsRef.current.scrollTop = 1
            }, 0);
        }
    }
}
=======
    return flow ? <ChatPanne version='v2' libId={libId} chatId={chatId} flow={flow} /> : null
};
>>>>>>> c7227d7f
<|MERGE_RESOLUTION|>--- conflicted
+++ resolved
@@ -127,43 +127,7 @@
 
     if (!flowId) return <div>请选择技能</div>
 
-<<<<<<< HEAD
-    return <div className="flex">
-        {!face && <div className="flex-1 chat-box h-screen overflow-hidden relative">
-            <div className="absolute w-full px-4 py-4 bg-[#fff] z-10 dark:bg-gray-950">{chatList.find(chat => chat.chat_id === chatId)?.flow_name}</div>
-            <div className="chata mt-14" style={{ height: 'calc(100vh - 5rem)' }}>
-                <div ref={messagesRef} className="chat-panne h-full overflow-y-scroll no-scrollbar px-4 pb-20">
-                    {
-                        chatHistory.map((c, i) => <ChatMessage key={c.id || i} chat={c} onSource={() => setSouce(c)}></ChatMessage>)
-                    }
-                </div>
-                <div className="absolute w-full bottom-0 bg-gradient-to-t from-[#fff] to-[rgba(255,255,255,0.8)] px-8 dark:bg-gradient-to-t dark:from-[#000] dark:to-[rgba(0,0,0,0.8)]">
-                    <div className={`w-full text-area-box border border-gray-600 rounded-lg my-6 overflow-hidden pr-2 py-2 relative ${(inputState.lock || (fileInputs?.length && chatHistory.length === 0)) && 'bg-gray-200 dark:bg-gray-600'}`}>
-                        <textarea id='input'
-                            ref={inputRef}
-                            disabled={inputDisable} style={{ height: 36 }} rows={1}
-                            className={`w-full resize-none border-none bg-transparent outline-none px-4 pt-1 text-xl max-h-[200px]`}
-                            placeholder={t('chat.inputPlaceholder')}
-                            onInput={handleTextAreaHeight}
-                            onKeyDown={(event) => {
-                                if (event.key === "Enter" && !event.shiftKey) handleSend()
-                            }}></textarea>
-                        <div className="absolute right-6 bottom-4 flex gap-2">
-                            <ShadTooltip content={t('chat.uploadFileTooltip')}>
-                                <button disabled={inputState.lock || !fileInputs?.length} className="disabled:text-gray-400" onClick={uploadFile}><FileUp /></button>
-                            </ShadTooltip>
-                            <ShadTooltip content={t('chat.sendTooltip')}>
-                                <button disabled={inputEmpty || inputDisable} className=" disabled:text-gray-400" onClick={handleSend}><Send /></button>
-                            </ShadTooltip>
-                        </div>
-                        {inputState.error && <div className="bg-gray-200 absolute top-0 left-0 w-full h-full text-center text-gray-400 align-middle pt-4">{inputState.error}</div>}
-                    </div>
-                </div>
-            </div>
-        </div>}
-        {/* 源文件类型 */}
-        <ResouceModal chatId={chatIdRef.current} open={!!souce} data={souce} setOpen={() => setSouce(null)}></ResouceModal>
-    </div>
+    return flow ? <ChatPanne version='v2' libId={libId} chatId={chatId} flow={flow} /> : null
 };
 /**
  * 聊天
@@ -788,8 +752,4 @@
             }, 0);
         }
     }
-}
-=======
-    return flow ? <ChatPanne version='v2' libId={libId} chatId={chatId} flow={flow} /> : null
-};
->>>>>>> c7227d7f
+}