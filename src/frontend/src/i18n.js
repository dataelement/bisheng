--- conflicted
+++ resolved
@@ -13,11 +13,7 @@
     .init({
         partialBundledLanguages: true,
         ns: ['bs'],
-<<<<<<< HEAD
-        lng: localStorage.getItem('language') || 'zh',
-=======
         lng: userLanguage === 'zh' ? userLanguage : 'en', // 除中文即英文
->>>>>>> c7227d7f
         backend: {
             loadPath: '/locales/{{lng}}/{{ns}}.json'
         },
