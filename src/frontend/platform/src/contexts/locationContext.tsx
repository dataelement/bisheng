import { createContext, ReactNode, useEffect, useState } from "react";
import { getAppConfig, getWorkstationConfigApi } from "../controllers/API";

//types for location context
type locationContextType = {
  current: Array<string>;
  setCurrent: (newState: Array<string>) => void;
  isStackedOpen: boolean;
  setIsStackedOpen: (newState: boolean) => void;
  showSideBar: boolean;
  setShowSideBar: (newState: boolean) => void;
  extraNavigation: {
    title: string;
    options?: Array<{
      name: string;
      href: string;
      icon: any;
      children?: Array<any>;
    }>;
  };
  setExtraNavigation: (newState: {
    title: string;
    options?: Array<{
      name: string;
      href: string;
      icon: any;
      children?: Array<any>;
    }>;
  }) => void;
  extraComponent: any;
  setExtraComponent: (newState: any) => void;
  appConfig: any;
  reloadConfig: () => void
};

//initial value for location context
const initialValue = {
  //actual
  current: window.location.pathname.replace(/\/$/g, "").split("/"),
  isStackedOpen:
    window.innerWidth > 1024 && window.location.pathname.split("/")[1]
      ? true
      : false,
  setCurrent: () => { },
  setIsStackedOpen: () => { },
  showSideBar: window.location.pathname.split("/")[1] ? true : false,
  setShowSideBar: () => { },
  extraNavigation: { title: "" },
  setExtraNavigation: () => { },
  extraComponent: <></>,
  setExtraComponent: () => { },
  appConfig: { libAccepts: [] },
  reloadConfig: () => { }
};

export const locationContext = createContext<locationContextType>(initialValue);

export function LocationProvider({ children }: { children: ReactNode }) {
  const [current, setCurrent] = useState(initialValue.current);
  const [isStackedOpen, setIsStackedOpen] = useState(
    initialValue.isStackedOpen
  );
  const [showSideBar, setShowSideBar] = useState(initialValue.showSideBar);
  const [extraNavigation, setExtraNavigation] = useState({ title: "" });
  const [extraComponent, setExtraComponent] = useState(<></>);
  const [appConfig, setAppConfig] = useState<any>({
    libAccepts: [],
    noFace: true
  })

  const loadConfig = () => {
<<<<<<< HEAD
    Promise.all([getAppConfig()]).then(([res]) => {
      setAppConfig({
        isDev: res.env === 'dev',
        libAccepts: res.uns_support,
        officeUrl: res.office_url,
        dialogTips: res.dialog_tips,
        dialogQuickSearch: res.dialog_quick_search,
        websocketHost: res.websocket_url || window.location.host,
        isPro: !!res.pro,
        chatPrompt: !!res.application_usage_tips,
        noFace: !res.show_github_and_help,
        register: !!res.enable_registration,
        uploadFileMaxSize: res.uploaded_files_maximum_size || 50,
=======
    getAppConfig()
      .then(res => {
        // Set all config values that come from getAppConfig
        setAppConfig({
          isDev: res.env === 'dev',
          libAccepts: res.uns_support,
          officeUrl: res.office_url,
          dialogTips: res.dialog_tips,
          dialogQuickSearch: res.dialog_quick_search,
          websocketHost: res.websocket_url || window.location.host,
          isPro: !!res.pro,
          chatPrompt: !!res.application_usage_tips,
          noFace: !res.show_github_and_help,
          register: !!res.enable_registration,
          uploadFileMaxSize: res.uploaded_files_maximum_size || 50,
        });

        // backend version
        res.version && console.log(
          "%cversion " + res.version,
          "background-color:#024de3;color:#fff;font-weight:bold;font-size: 38px;" +
          "padding: 6px 12px;font-family:'american typewriter';text-shadow:1px 1px 3px black;"
        );

        // Then get workstation config separately
        return getWorkstationConfigApi()
          .then(bench => {
            // Only update the benchMenu property
            setAppConfig(prev => ({
              ...prev,
              benchMenu: bench?.menuShow || false
            }));
          })
          .catch(error => {
            console.error('Failed to get workstation config:', error);
            // Set default value for benchMenu if the request fails
            setAppConfig(prev => ({
              ...prev,
              benchMenu: false
            }));
          });
>>>>>>> 5f1e7545
      })
      .catch(error => {
        console.error('Failed to get app config:', error);
        // You might want to set some default values here if the main config fails
      });
  }

  // 获取系统配置
  useEffect(() => {
    loadConfig()
  }, [])

  return (
    <locationContext.Provider
      value={{
        isStackedOpen,
        setIsStackedOpen,
        current,
        setCurrent,
        showSideBar,
        setShowSideBar,
        extraNavigation,
        setExtraNavigation,
        extraComponent,
        setExtraComponent,
        appConfig,
        reloadConfig: loadConfig,
      }}
    >
      {children}
    </locationContext.Provider>
  );
}<|MERGE_RESOLUTION|>--- conflicted
+++ resolved
@@ -69,21 +69,6 @@
   })
 
   const loadConfig = () => {
-<<<<<<< HEAD
-    Promise.all([getAppConfig()]).then(([res]) => {
-      setAppConfig({
-        isDev: res.env === 'dev',
-        libAccepts: res.uns_support,
-        officeUrl: res.office_url,
-        dialogTips: res.dialog_tips,
-        dialogQuickSearch: res.dialog_quick_search,
-        websocketHost: res.websocket_url || window.location.host,
-        isPro: !!res.pro,
-        chatPrompt: !!res.application_usage_tips,
-        noFace: !res.show_github_and_help,
-        register: !!res.enable_registration,
-        uploadFileMaxSize: res.uploaded_files_maximum_size || 50,
-=======
     getAppConfig()
       .then(res => {
         // Set all config values that come from getAppConfig
@@ -125,7 +110,6 @@
               benchMenu: false
             }));
           });
->>>>>>> 5f1e7545
       })
       .catch(error => {
         console.error('Failed to get app config:', error);
