--- conflicted
+++ resolved
@@ -610,12 +610,6 @@
     # 获取文档总结标题的llm
     try:
         llm = decide_knowledge_llm()
-<<<<<<< HEAD
-        """
-            这行代码与上面获取llm有重复，需要优化.
-        """
-=======
->>>>>>> 0724c658
         knowledge_llm = LLMService.get_knowledge_llm()
     except Exception as e:
         logger.exception("knowledge_llm_error:")
@@ -660,13 +654,7 @@
             append_header=excel_rule.append_header,
         )
         # skip following processes and return splited values.
-<<<<<<< HEAD
-        return combine_multiple_md_files_to_raw_texts(
-            llm=llm, path=md_files_path, abstract_propmpt=knowledge_llm.abstract_prompt
-        )
-=======
         return combine_multiple_md_files_to_raw_texts(llm = llm, path= md_files_path, abstract_prompt=knowledge_llm.ab)
->>>>>>> 0724c658
 
     if file_extension_name in ["doc", "docx", "html", "mhtml", "ppt", "pptx"]:
 
