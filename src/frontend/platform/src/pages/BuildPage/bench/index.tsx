// src/features/chat-config/ChatConfig.tsx
import { Button } from "@/components/bs-ui/button";
import { Card, CardContent } from "@/components/bs-ui/card";
import { Label } from "@/components/bs-ui/label";
import { useToast } from "@/components/bs-ui/toast/use-toast";
import { generateUUID } from "@/components/bs-ui/utils";
import { locationContext } from "@/contexts/locationContext";
import { userContext } from "@/contexts/userContext";
import { getWorkstationConfigApi, setWorkstationConfigApi } from "@/controllers/API";
import { captureAndAlertRequestErrorHoc } from "@/controllers/request";
import { useCallback, useContext, useEffect, useRef, useState } from "react";
import { useNavigate } from "react-router-dom";
import { FormInput } from "./FormInput";
import { IconUploadSection } from "./IconUploadSection";
import { Model, ModelManagement } from "./ModelManagement";
import Preview from "./Preview";
import { ToggleSection } from "./ToggleSection";
import { WebSearchConfig } from "./WebSearchConfig";
import { Settings } from "lucide-react";
import { useWebSearchStore } from "../tools/webSearchStore";
import { Dialog, DialogContent, DialogHeader, DialogTitle } from "@/components/bs-ui/dialog";
import WebSearchForm from "../tools/builtInTool/WebSearchFrom";
import { getAssistantToolsApi, updateAssistantToolApi } from "@/controllers/API/assistant";



export interface FormErrors {
    sidebarSlogan: string;
    welcomeMessage: string;
    functionDescription: string;
    inputPlaceholder: string;
    modelNames: string[] | string[][];
    webSearch?: Record<string, string>; // 新增动态错误存储
    systemPrompt: string;
    model: string;
    kownledgeBase: string;
       applicationCenterWelcomeMessage: string;
    applicationCenterDescription: string;
}

export interface ChatConfigForm {
    menuShow: boolean;
    systemPrompt: string;
    sidebarIcon: {
        enabled: boolean;
        image: string;
        relative_path: string;
    };
    assistantIcon: {
        enabled: boolean;
        image: string;
        relative_path: string;
    };
    sidebarSlogan: string;
    welcomeMessage: string;
    functionDescription: string;
    inputPlaceholder: string;
    models: Model[];
    maxTokens: number;
    voiceInput: {
        enabled: boolean;
        model: string;
    };
    webSearch: {
        enabled: boolean;
        tool: string;
        bing: {
            type: string;
            config: {
                api_key: string;
                base_url: string;
            };
        };
        bocha: {
            type: string;
            config: {
                api_key: string;
            };
        };
        jina: {
            type: string;
            config: {
                api_key: string;
            };
        };
        serp: {
            type: string;
            config: {
                api_key: string;
                engine: string;
            };
        };
        tavily: {
            type: string;
            config: {
                api_key: string;
            };
        };
        prompt: string;
    };
    knowledgeBase: {
        enabled: boolean;
        prompt: string;
    };
    fileUpload: {
        enabled: boolean;
        prompt: string;
    };
       applicationCenterWelcomeMessage: string;
    applicationCenterDescription: string;
}

export default function index({ formData: parentFormData, setFormData: parentSetFormData }) {
    const sidebarSloganRef = useRef<HTMLDivElement>(null);
    const welcomeMessageRef = useRef<HTMLDivElement>(null);
    const functionDescriptionRef = useRef<HTMLDivElement>(null);
    const inputPlaceholderRef = useRef<HTMLDivElement>(null);
    const knowledgeBaseRef = useRef<HTMLDivElement>(null);
    const modelRefs = useRef<(HTMLDivElement | null)[]>([]);
    const webSearchRef = useRef<HTMLDivElement>(null);
    const systemPromptRef = useRef<HTMLDivElement>(null);
     const appCenterWelcomeRef = useRef<HTMLDivElement>(null);
    const appCenterDescriptionRef = useRef<HTMLDivElement>(null);

    const { config: webSearchData, setConfig: setWebSearchData } = useWebSearchStore()
    const {
        formData,
        errors,
        setFormData,
        handleInputChange,
        toggleFeature,
        handleSave
    } = useChatConfig({
        sidebarSloganRef,
        welcomeMessageRef,
        functionDescriptionRef,
        inputPlaceholderRef,
        knowledgeBaseRef,
        modelRefs,
        webSearchRef,
        systemPromptRef,
         appCenterWelcomeRef,
        appCenterDescriptionRef
    }, parentFormData, parentSetFormData);

    useEffect(() => {
        modelRefs.current = modelRefs.current.slice(0, formData.models.length);
    }, [formData.models]);
    const [webSearchDialogOpen, setWebSearchDialogOpen] = useState(false);
    // 非admin角色跳走
    const { user } = useContext(userContext);
    const navigate = useNavigate()
    const [open, setOpen] = useState(false);
    useEffect(() => {
        if (user.user_id && user.role !== 'admin') {
            navigate('/build/apps')
        }
    }, [user])
<<<<<<< HEAD
useEffect(() => {
    if (!parentFormData) {
        console.log("parentFormData is null", parentFormData);

        getWorkstationConfigApi().then(res => {
            if (res) {
                setWebSearchData(res.webSearch);
                
                // 确保 systemPrompt 有值，如果 API 返回为空则使用默认值
                const defaultSystemPrompt =`你是BISHENG智能问答助手，你的任务是根据用户问题进行回答。
在回答时，请注意以下几点：
- 当前时间是{cur_date}。
- 不要泄露任何敏感信息，回答应基于一般性知识和逻辑。
- 确保回答不违反法律法规、道德准则和公序良俗。`
                const systemPrompt = res.systemPrompt || defaultSystemPrompt;
                
                setFormData({
                    ...res,
                    systemPrompt // 确保 systemPrompt 有值
                });
            }
        });
    }
}, []);

=======
 useEffect(() => {
    getAssistantToolsApi('default').then(res => {
        const webSearchTool = res.find(tool => tool.name === "联网搜索");
        console.log(webSearchTool.extra, 99);
        
        // 解析 extra 字段
        let webSearchConfig = {};
        try {
            if (webSearchTool.extra) {
                webSearchConfig = JSON.parse(webSearchTool.extra);
            }
        } catch (e) {
            console.error('Failed to parse web search config:', e);
        }
        
        setWebSearchData(webSearchConfig);
        setFormData(prev => ({ 
            ...prev, 
            webSearch: {
                ...prev.webSearch,
                ...webSearchConfig
            }
        }));
    });
}, []);
>>>>>>> cbaf642d
    const uploadAvator = (fileUrl: string, type: 'sidebar' | 'assistant', relativePath?: string) => {
        setFormData(prev => ({
            ...prev,
            [`${type}Icon`]: { ...prev[`${type}Icon`], image: fileUrl, relative_path: relativePath }
        }));
    };
    const handleWebSearchSave = async (config) => {
        const res = await getAssistantToolsApi('default');
        console.log(res, 222);
        const webSearchTool = res.find(tool => tool.name === "联网搜索");

        if (!webSearchTool) {
            console.error("Web search tool not found");
            return;
        }
        const toolId = webSearchTool.id;
        setWebSearchData(config);
        setFormData(prev => ({ ...prev, webSearch: config }));
        await updateAssistantToolApi(toolId, config);
        setWebSearchDialogOpen(false)
    }
    const handleModelChange = (index: number, id: string) => {
        const newModels = [...formData.models];
        newModels[index].id = id;
        setFormData(prev => ({ ...prev, models: newModels }));
    };

    const handleModelNameChange = (index: number, name: string) => {
        const newModels = [...formData.models];
        newModels[index].displayName = name;
        setFormData(prev => ({ ...prev, models: newModels }));
    };

    const addModel = () => {
        setFormData(prev => ({
            ...prev,
            models: [...prev.models, { key: generateUUID(4), id: '', name: '', displayName: '' }]
        }));
    };
    const handleOpenWebSearchSettings = () => {
        setWebSearchDialogOpen(true);
    };
    // 在父组件中添加这个方法
    const handleWebSearchChange = useCallback((field: string, value: any) => {
        console.log('更新字段:', field, '新值:', value);

        // 更新本地状态
        setFormData(prev => ({
            ...prev,
            webSearch: {
                ...prev.webSearch,
                [field]: value
            }
        }));

        // 同时更新全局状态 (zustand)
        setWebSearchData(prev => ({
            ...prev,
            [field]: value
        }));
    }, [setFormData, setWebSearchData]); // 添加依赖项
    return (
        <div className=" h-full overflow-y-scroll scrollbar-hide relative border-t">
            <div className="pt-4 relative">
                <CardContent className="pt-4 relative  ">
                    <div className="w-full  max-h-[calc(100vh-180px)] overflow-y-scroll scrollbar-hide">
                        <ToggleSection
                            title="工作台入口"
                            enabled={formData.menuShow}
                            onToggle={(enabled) => setFormData(prev => ({ ...prev, menuShow: enabled }))}
                        >{null}</ToggleSection>
                        {/* Icon Uploads */}
                        <p className="text-lg font-bold mb-2">图标上传</p>
                        <div className="flex gap-8 mb-6">
                            <IconUploadSection
                                label="左侧边栏图标"
                                enabled={formData.sidebarIcon.enabled}
                                image={formData.sidebarIcon.image}
                                onToggle={(enabled) => toggleFeature('sidebarIcon', enabled)}
                                onUpload={(fileUrl, relativePath) => uploadAvator(fileUrl, 'sidebar', relativePath)}
                            />
                            <IconUploadSection
                                label="欢迎页面图标&对话头像"
                                enabled={formData.assistantIcon.enabled}
                                image={formData.assistantIcon.image}
                                onToggle={(enabled) => toggleFeature('assistantIcon', enabled)}
                                onUpload={(fileUrl, relativePath) => uploadAvator(fileUrl, 'assistant', relativePath)}
                            />
                        </div>
                        <div ref={sidebarSloganRef}>
                            <FormInput
                                label={<Label className="bisheng-label">左侧边栏slogan</Label>}
                                value={formData.sidebarSlogan}
                                error={errors.sidebarSlogan}
                                placeholder=""
                                maxLength={15}
                                onChange={(v) => handleInputChange('sidebarSlogan', v, 15)}
                            />
                        </div>

                        <div ref={welcomeMessageRef}>
                            <FormInput
                                label="欢迎语设置"
                                value={formData.welcomeMessage}
                                error={errors.welcomeMessage}
                                placeholder="我是 xx，很高兴见到你！"
                                maxLength={1000}
                                onChange={(v) => handleInputChange('welcomeMessage', v, 1000)}
                            />
                        </div>
                        <div ref={functionDescriptionRef}>
                            <FormInput
                                label="功能说明"
                                value={formData.functionDescription}
                                error={errors.functionDescription}
                                placeholder="我可以帮你写代码、读文件、写作各种创意内容，请把你的任务交给我吧～"
                                maxLength={1000}
                                onChange={(v) => handleInputChange('functionDescription', v, 1000)}
                            />
                        </div>

                        <div ref={inputPlaceholderRef}>
                            <FormInput
                                label="输入框提示语"
                                value={formData.inputPlaceholder}
                                error={errors.inputPlaceholder}
                                placeholder="给xx发送消息"
                                maxLength={1000}
                                onChange={(v) => handleInputChange('inputPlaceholder', v, 100)}
                            />
                        </div>
  <div ref={appCenterWelcomeRef}>
                            <FormInput
                                label="应用中心欢迎语"
                                value={formData.applicationCenterWelcomeMessage}
                                error={errors.applicationCenterWelcomeMessage}
                                placeholder="探索BISHENG的智能体"
                                maxLength={1000}
                                onChange={(v) => handleInputChange('applicationCenterWelcomeMessage', v, 1000)}
                            />
                        </div>

                        {/* 新增的应用中心描述输入框 */}
                        <div ref={appCenterDescriptionRef}>
                            <FormInput
                                label="应用中心描述"
                                value={formData.applicationCenterDescription}
                                error={errors.applicationCenterDescription}
                                placeholder="您可以在这里选择需要的智能体来进行生产与工作"
                                maxLength={1000}
                                onChange={(v) => handleInputChange('applicationCenterDescription', v, 1000)}
                            />
                        </div>

                        {/* Model Management */}
                        <div className="mb-6">
                            <p className="text-lg font-bold mb-2">对话模型管理</p>
                            <div className="mb-6">
                                <ModelManagement
                                    ref={modelRefs}
                                    models={formData.models}
                                    errors={errors.modelNames}
                                    error={errors.model}
                                    onAdd={addModel}
                                    onRemove={(index) => {
                                        const newModels = [...formData.models];
                                        newModels.splice(index, 1);
                                        setFormData(prev => ({ ...prev, models: newModels }));
                                    }}
                                    onModelChange={handleModelChange}
                                    onNameChange={handleModelNameChange}
                                />
                            </div>
                            <FormInput
                                label={<Label className="bisheng-label block pt-2">知识库/联网检索结果最大字符数</Label>}
                                type="number"
                                value={formData.maxTokens}
                                error={''}
                                placeholder="模型支持的最大字符数"
                                maxLength={1000}
                                onChange={(v) => handleInputChange('maxTokens', v, 100)}
                            />
                            <div ref={systemPromptRef}>
                                <FormInput
                                    label={<Label className="bisheng-label">系统提示词</Label>}
                                    isTextarea
                                    value={formData.systemPrompt}
                                    error={errors.systemPrompt}
                                    placeholder={`你是BISHENG智能问答助手，你的任务是根据用户问题进行回答。
在回答时，请注意以下几点：
- 当前时间是{cur_date}。
- 不要泄露任何敏感信息，回答应基于一般性知识和逻辑。
- 确保回答不违反法律法规、道德准则和公序良俗。`}
                                    maxLength={30000}
                                 onChange={(val) => handleInputChange('systemPrompt', val, 30000)}
                                />
                            </div>
                        </div>

                        {/* Toggle Sections */}
                        {/* <ToggleSection
                            title="语音输入"
                            enabled={formData.voiceInput.enabled}
                            onToggle={(enabled) => toggleFeature('voiceInput', enabled)}
                        >
                            <Label className="bisheng-label">语音输入模型选择</Label>
                            <div className="mt-3">
                                <Select value={""} onValueChange={(val) => { }}>
                                    <SelectTrigger>
                                        <SelectValue placeholder="" />
                                    </SelectTrigger>
                                    <SelectContent>
                                        <SelectGroup>
                                            <SelectItem value="1">{t('model.yes')}</SelectItem>
                                            <SelectItem value="0">{t('model.no')}</SelectItem>
                                        </SelectGroup>
                                    </SelectContent>
                                </Select>
                            </div>
                        </ToggleSection> */}
                        <ToggleSection
                            title="联网搜索"
                            enabled={formData.webSearch.enabled}
                            onToggle={(enabled) => toggleFeature('webSearch', enabled)}
                            extra={
                                <Button
                                    variant="ghost"
                                    size="sm"
                                    onClick={handleOpenWebSearchSettings}
                                    className="p-1 h-auto"
                                >
                                    <Settings className="-ml-2 h-4 w-4" />
                                </Button>
                            }
                        >
                            {console.log(1111, webSearchData, formData)}
                            <WebSearchConfig
                                config={formData.webSearch.prompt}
                                onChange={handleWebSearchChange}
                            />
                        </ToggleSection>
                        <ToggleSection
                            title="个人知识"
                            enabled={formData.knowledgeBase.enabled}
                            onToggle={(enabled) => toggleFeature('knowledgeBase', enabled)}
                        >
                            <FormInput
                                label={<Label className="bisheng-label">个人知识库搜索提示词</Label>}
                                isTextarea
                                value={formData.knowledgeBase.prompt}
                                error={errors.kownledgeBase}
                                placeholder=""
                                maxLength={30000}
                                onChange={(val) => setFormData(prev => ({
                                    ...prev,
                                    knowledgeBase: { ...prev.knowledgeBase, prompt: val }
                                }))}
                            />
                        </ToggleSection>

                        <ToggleSection
                            title="文件上传"
                            enabled={formData.fileUpload.enabled}
                            onToggle={(enabled) => toggleFeature('fileUpload', enabled)}
                        >
                            <FormInput
                                label={<Label className="bisheng-label">文件上传提示词</Label>}
                                isTextarea
                                value={formData.fileUpload.prompt}
                                error={''}
                                maxLength={9999}
                                onChange={(val) => setFormData(prev => ({
                                    ...prev,
                                    fileUpload: { ...prev.fileUpload, prompt: val }
                                }))}
                            />
                        </ToggleSection>

                    </div>
                    {/* Action Buttons */}
                    <div className="flex justify-end gap-4 absolute bottom-4 right-4">
                        <Preview onBeforView={handleSave} />
                        <Button onClick={handleSave}>保存</Button>
                    </div>
                </CardContent>
            </div>
            <Dialog open={webSearchDialogOpen} onOpenChange={setWebSearchDialogOpen}>
                <DialogContent className="sm:max-w-[625px] bg-background-login">
                    <DialogHeader>
                        <DialogTitle>联网搜索配置</DialogTitle>
                    </DialogHeader>
                    <WebSearchForm
                        prompt={formData.webSearch.prompt}
                        enabled={formData.webSearch.enabled}
                        formData={formData}
                        onSubmit={handleWebSearchSave}
                    />
                </DialogContent>
            </Dialog>
        </div>
    );
}


interface UseChatConfigProps {
    sidebarSloganRef: React.RefObject<HTMLDivElement>;
    welcomeMessageRef: React.RefObject<HTMLDivElement>;
    functionDescriptionRef: React.RefObject<HTMLDivElement>;
    inputPlaceholderRef: React.RefObject<HTMLDivElement>;
    knowledgeBaseRef: React.RefObject<HTMLDivElement>;
    modelRefs: React.MutableRefObject<(HTMLDivElement | null)[]>;
    webSearchRef: React.RefObject<HTMLDivElement>;
    systemPromptRef: React.RefObject<HTMLDivElement>;
        appCenterWelcomeRef: React.RefObject<HTMLDivElement>;
    appCenterDescriptionRef: React.RefObject<HTMLDivElement>;
}

const useChatConfig = (refs: UseChatConfigProps, parentFormData, parentSetFormData) => {
    const [formData, setFormData] = useState<ChatConfigForm>(parentFormData || {
        menuShow: true,
        
        systemPrompt: "你是BISHENG智能问答助手，你的任务是根据用户问题进行回答。在回答时，请注意以下几点：- 当前时间是{cur_date}。- 不要泄露任何敏感信息，回答应基于一般性知识和逻辑。- 确保回答不违反法律法规、道德准则和公序良俗。",
        sidebarIcon: { enabled: true, image: '', relative_path: '' },
        assistantIcon: { enabled: true, image: '', relative_path: '' },
        sidebarSlogan: '',
        welcomeMessage: '',
        functionDescription: '',
        inputPlaceholder: '',
           applicationCenterWelcomeMessage: '',
        applicationCenterDescription: '',
        models: [{ key: generateUUID(4), id: null, name: '', displayName: '' }],
        maxTokens: 15000,
        voiceInput: { enabled: false, model: '' },
        webSearch: {
            enabled: true,
            tool: 'bing',
            params: {
                api_key: '',
                base_url: 'https://api.bing.microsoft.com/v7.0/search'
            },
            prompt: `# 以下内容是基于用户发送的消息的搜索结果:
{search_results}
在我给你的搜索结果中，每个结果都是[webpage X begin]...[webpage X end]格式的，X代表每篇文章的数字索引。请在适当的情况下在句子末尾引用上下文。请按照引用编号[citation:X]的格式在答案中对应部分引用上下文。如果一句话源自多个上下文，请列出所有相关的引用编号，例如[citation:3][citation:5]，切记不要将引用集中在最后返回引用编号，而是在答案对应部分列出。
在回答时，请注意以下几点：
- 今天是{cur_date}。
- 并非搜索结果的所有内容都与用户的问题密切相关，你需要结合问题，对搜索结果进行甄别、筛选。
- 对于列举类的问题（如列举所有航班信息），尽量将答案控制在10个要点以内，并告诉用户可以查看搜索来源、获得完整信息。优先提供信息完整、最相关的列举项；如非必要，不要主动告诉用户搜索结果未提供的内容。
- 对于创作类的问题（如写论文），请务必在正文的段落中引用对应的参考编号，例如[citation:3][citation:5]，不能只在文章末尾引用。你需要解读并概括用户的题目要求，选择合适的格式，充分利用搜索结果并抽取重要信息，生成符合用户要求、极具思想深度、富有创造力与专业性的答案。你的创作篇幅需要尽可能延长，对于每一个要点的论述要推测用户的意图，给出尽可能多角度的回答要点，且务必信息量大、论述详尽。
- 如果回答很长，请尽量结构化、分段落总结。如果需要分点作答，尽量控制在5个点以内，并合并相关的内容。
- 对于客观类的问答，如果问题的答案非常简短，可以适当补充一到两句相关信息，以丰富内容。
- 你需要根据用户要求和回答内容选择合适、美观的回答格式，确保可读性强。
- 你的回答应该综合多个相关网页来回答，不能重复引用一个网页。
- 除非用户要求，否则你回答的语言需要和用户提问的语言保持一致。

# 用户消息为：
{question}`,
        },
        knowledgeBase: {
            enabled: true, prompt: `{retrieved_file_content}
{question}` },
        fileUpload: {
            enabled: true,
            prompt: `{file_content}
{question}`,
        },
    });
    useEffect(() => {
        if (parentFormData) {
            setFormData(parentFormData);
        }
    }, [parentFormData]);

    useEffect(() => {
        parentSetFormData?.(formData);
    }, [formData]);

    //         const sidebarSloganRef = useRef<HTMLDivElement>(null);
    // const welcomeMessageRef = useRef<HTMLDivElement>(null);
    // const functionDescriptionRef = useRef<HTMLDivElement>(null);
    // const inputPlaceholderRef = useRef<HTMLDivElement>(null);
    // const knowledgeBaseRef = useRef<HTMLDivElement>(null);
    // const modelRefs = useRef<(HTMLDivElement | null)[]>([]);
    // const webSearchRef = useRef<HTMLDivElement>(null);
    // const systemPromptRef = useRef<HTMLDivElement>(null);
<<<<<<< HEAD
   useEffect(() => {
    if (!parentFormData) {
        console.log('parentFormData :>> ', parentFormData);
=======
    useEffect(() => {
        if (!parentFormData) {
            console.log('parentFormData :>> ', parentFormData);

            getWorkstationConfigApi().then((res) => {
                // res.webSearch.params = {
                //     api_key: '',
                //     base_url: 'https://api.bing.microsoft.com/v7.0/search'
                // }
                setFormData((prev) => {
                    return 'menuShow' in res ? res : { ...prev, ...res }
                })
            })
        }
>>>>>>> cbaf642d

        getWorkstationConfigApi().then((res) => {
            if (res) {
                // 确保 systemPrompt 有值
                const defaultSystemPrompt = `你是BISHENG智能问答助手，你的任务是根据用户问题进行回答。
在回答时，请注意以下几点：
- 当前时间是{cur_date}。
- 不要泄露任何敏感信息，回答应基于一般性知识和逻辑。
- 确保回答不违反法律法规、道德准则和公序良俗。`
                const systemPrompt = res.systemPrompt || defaultSystemPrompt;
                
                setFormData({
                    ...res,
                    systemPrompt // 确保 systemPrompt 有值
                });
            }
        });
    }
}, [parentFormData]);

    const [errors, setErrors] = useState<FormErrors>({
        sidebarSlogan: '',
        systemPrompt: '',
        welcomeMessage: '',
        functionDescription: '',
        inputPlaceholder: '',
        kownledgeBase: '',
        model: '',
        modelNames: [],
    });
    console.log('errors :>> ', errors);

    const handleInputChange = (field: keyof ChatConfigForm, value: string, maxLength: number) => {
        setFormData(prev => ({ ...prev, [field]: value }));

        // if (value.length > maxLength) {
        //     setErrors(prev => ({ ...prev, [field]: `最多${maxLength}个字符` }));
        // } else {
        //     setErrors(prev => ({ ...prev, [field]: '' }));
        // }
    };

    const toggleFeature = (feature: keyof ChatConfigForm, enabled: boolean) => {
        setFormData(prev => ({
            ...prev,
            [feature]: { ...prev[feature], enabled }
        }));
    };

    const validateForm = (): { isValid: boolean, firstErrorRef: React.RefObject<HTMLDivElement> | null } => {
        let isValid = true;
        let firstErrorRef: React.RefObject<HTMLDivElement> | null = null;
        const newErrors: FormErrors = {
            sidebarSlogan: '',
            welcomeMessage: '',
            functionDescription: '',
            inputPlaceholder: '',
            kownledgeBase: '',
            model: '',
            modelNames: [],
        };

        if (formData.sidebarSlogan.length > 15) {
            newErrors.sidebarSlogan = '最多15个字符';
            if (!firstErrorRef) firstErrorRef = refs.sidebarSloganRef;
            isValid = false;
        }

        // Validate welcome message
        if (formData.welcomeMessage.length > 1000) {
            newErrors.welcomeMessage = '最多1000个字符';
            if (!firstErrorRef) firstErrorRef = refs.welcomeMessageRef;
            isValid = false;
        }

        // Validate function description
        if (formData.functionDescription.length > 1000) {
            newErrors.functionDescription = '最多1000个字符';
            if (!firstErrorRef) firstErrorRef = refs.functionDescriptionRef;
            isValid = false;
        }

        // Validate input placeholder
        if (formData.inputPlaceholder.length > 1000) {
            newErrors.inputPlaceholder = '最多1000个字符';
            if (!firstErrorRef) firstErrorRef = refs.inputPlaceholderRef;
            isValid = false;
        }

        if (formData.knowledgeBase.prompt.length > 30000) {
            newErrors.kownledgeBase = '最多30000个字符';
            if (!firstErrorRef) firstErrorRef = refs.knowledgeBaseRef;
            isValid = false;
        }

        if (formData.systemPrompt?.length > 30000) {
            newErrors.systemPrompt = '最多30000个字符';
            if (!firstErrorRef) firstErrorRef = refs.systemPromptRef;
            isValid = false;
        }
        if (formData.applicationCenterWelcomeMessage.length > 1000) {
                newErrors.applicationCenterWelcomeMessage = '最多1000个字符';
                if (!firstErrorRef) firstErrorRef = refs.appCenterWelcomeRef;
                isValid = false;
            }
            
            // 验证应用中心描述
            if (formData.applicationCenterDescription.length > 1000) {
                newErrors.applicationCenterDescription = '最多1000个字符';
                if (!firstErrorRef) firstErrorRef = refs.appCenterDescriptionRef;
                isValid = false;
            }
        // Validate models
        if (formData.models.length === 0) {
            newErrors.model = '至少添加一个模型';
            if (!firstErrorRef) {
                firstErrorRef = refs.modelRefs.current[0] ?
                    { current: refs.modelRefs.current[0] } :
                    refs.sidebarSloganRef; // 默认回退
            }
            isValid = false;
        }

        const modelNameErrors: string[][] = [];
        formData.models.forEach((model, index) => {
            const displayName = model.displayName.trim();
            let error = [];

            if (!displayName) {
                error = ['', '模型显示名称不能为空'];
                if (!firstErrorRef && refs.modelRefs.current[index]) {
                    firstErrorRef = { current: refs.modelRefs.current[index] };
                }
            } else if (!model.id) {
                error = ['模型不能为空', ''];
                if (!firstErrorRef && refs.modelRefs.current[index]) {
                    firstErrorRef = { current: refs.modelRefs.current[index] };
                }
            } else if (displayName.length > 30) {
                error = ['', '最多30个字符'];
                if (!firstErrorRef && refs.modelRefs.current[index]) {
                    firstErrorRef = { current: refs.modelRefs.current[index] };
                }
            } else {
                formData.models.some((m, i) => {
                    if (i !== index) {
                        error = ['', ''];
                        if (m.id === model.id) {
                            error[0] = '模型不能重复'
                        }
                        if (m.displayName.trim().toLowerCase() === displayName.toLowerCase()) {
                            error[1] = '显示名称不能重复'
                        }
                        if (error[0] || error[1]) {
                            if (!firstErrorRef && refs.modelRefs.current[index]) {
                                firstErrorRef = { current: refs.modelRefs.current[index] };
                            }
                            return true;
                        }
                    }
                });
            }

            if (error[0] || error[1]) {
                modelNameErrors[model.key] = error;
                isValid = false;
            }
        });

        // Validate web search
        if (formData.webSearch.enabled) {
            const webSearchErrors: any = {};
            let hasWebSearchError = false;

            switch (formData.webSearch.tool) {
                case 'bing':
                    if (!formData.webSearch.params.api_key?.trim()) {
                        webSearchErrors.params = { ...webSearchErrors.params, api_key: '不能为空' };
                        hasWebSearchError = true;
                    }
                    if (!formData.webSearch.params.base_url?.trim()) {
                        webSearchErrors.params = { ...webSearchErrors.params, base_url: '不能为空' };
                        hasWebSearchError = true;
                    }
                    break;
                case 'bocha':
                case 'jina':
                case 'tavily':
                    if (!formData.webSearch.params.api_key?.trim()) {
                        webSearchErrors.params = { ...webSearchErrors.params, api_key: '不能为空' };
                        hasWebSearchError = true;
                    }
                    break;
                case 'serp':
                    if (!formData.webSearch.params.api_key?.trim()) {
                        webSearchErrors.params = { ...webSearchErrors.params, api_key: '不能为空' };
                        hasWebSearchError = true;
                    }
                    if (!formData.webSearch.params.engine?.trim()) {
                        webSearchErrors.params = { ...webSearchErrors.params, engine: '不能为空' };
                        hasWebSearchError = true;
                    }
                    break;
            }

            if (hasWebSearchError && !firstErrorRef && refs.webSearchRef.current) {
                firstErrorRef = refs.webSearchRef;
            }
            if (Object.keys(webSearchErrors).length) {
                newErrors.webSearch = webSearchErrors;
            }
        }

        newErrors.modelNames = modelNameErrors;
        setErrors(newErrors);

        return { isValid, firstErrorRef };
    };

    const { toast } = useToast()
    const { reloadConfig } = useContext(locationContext)
    const handleSave = async () => {
        const { isValid, firstErrorRef } = validateForm();
        if (!isValid) {
            if (firstErrorRef?.current) {
                firstErrorRef.current.scrollIntoView({
                    behavior: 'smooth',
                    block: 'center'
                });
                setTimeout(() => {
                    const input = firstErrorRef.current?.querySelector('input, textarea, [role="combobox"]');
                    input?.focus();
                }, 300);
            }
            return false; // 明确返回false表示验证失败
        }

        // 原有保存逻辑...
        const dataToSave = {
            ...formData,
            sidebarSlogan: formData.sidebarSlogan.trim(),
            welcomeMessage: formData.welcomeMessage.trim(),
            functionDescription: formData.functionDescription.trim(),
            inputPlaceholder: formData.inputPlaceholder.trim(),
             applicationCenterWelcomeMessage: formData.applicationCenterWelcomeMessage.trim(), 
        applicationCenterDescription: formData.applicationCenterDescription.trim(), 
            maxTokens: formData.maxTokens || 15000,
        };

        console.log('Saving data:', dataToSave);

        captureAndAlertRequestErrorHoc(setWorkstationConfigApi(dataToSave)).then((res) => {
            if (res) {
                toast({
                    variant: 'success',
                    description: '配置保存成功',
                })
                reloadConfig()
            }
        })

        return true
    };

    return {
        formData,
        errors,
        setFormData,
        setErrors,
        handleInputChange,
        toggleFeature,
        handleSave
    };
};<|MERGE_RESOLUTION|>--- conflicted
+++ resolved
@@ -23,7 +23,6 @@
 import { getAssistantToolsApi, updateAssistantToolApi } from "@/controllers/API/assistant";
 
 
-
 export interface FormErrors {
     sidebarSlogan: string;
     welcomeMessage: string;
@@ -34,7 +33,7 @@
     systemPrompt: string;
     model: string;
     kownledgeBase: string;
-       applicationCenterWelcomeMessage: string;
+    applicationCenterWelcomeMessage: string;
     applicationCenterDescription: string;
 }
 
@@ -106,8 +105,6 @@
         enabled: boolean;
         prompt: string;
     };
-       applicationCenterWelcomeMessage: string;
-    applicationCenterDescription: string;
 }
 
 export default function index({ formData: parentFormData, setFormData: parentSetFormData }) {
@@ -119,9 +116,6 @@
     const modelRefs = useRef<(HTMLDivElement | null)[]>([]);
     const webSearchRef = useRef<HTMLDivElement>(null);
     const systemPromptRef = useRef<HTMLDivElement>(null);
-     const appCenterWelcomeRef = useRef<HTMLDivElement>(null);
-    const appCenterDescriptionRef = useRef<HTMLDivElement>(null);
-
     const { config: webSearchData, setConfig: setWebSearchData } = useWebSearchStore()
     const {
         formData,
@@ -138,9 +132,7 @@
         knowledgeBaseRef,
         modelRefs,
         webSearchRef,
-        systemPromptRef,
-         appCenterWelcomeRef,
-        appCenterDescriptionRef
+        systemPromptRef
     }, parentFormData, parentSetFormData);
 
     useEffect(() => {
@@ -156,59 +148,17 @@
             navigate('/build/apps')
         }
     }, [user])
-<<<<<<< HEAD
-useEffect(() => {
-    if (!parentFormData) {
-        console.log("parentFormData is null", parentFormData);
-
-        getWorkstationConfigApi().then(res => {
-            if (res) {
-                setWebSearchData(res.webSearch);
-                
-                // 确保 systemPrompt 有值，如果 API 返回为空则使用默认值
-                const defaultSystemPrompt =`你是BISHENG智能问答助手，你的任务是根据用户问题进行回答。
-在回答时，请注意以下几点：
-- 当前时间是{cur_date}。
-- 不要泄露任何敏感信息，回答应基于一般性知识和逻辑。
-- 确保回答不违反法律法规、道德准则和公序良俗。`
-                const systemPrompt = res.systemPrompt || defaultSystemPrompt;
-                
-                setFormData({
-                    ...res,
-                    systemPrompt // 确保 systemPrompt 有值
-                });
-            }
-        });
-    }
-}, []);
-
-=======
- useEffect(() => {
-    getAssistantToolsApi('default').then(res => {
-        const webSearchTool = res.find(tool => tool.name === "联网搜索");
-        console.log(webSearchTool.extra, 99);
-        
-        // 解析 extra 字段
-        let webSearchConfig = {};
-        try {
-            if (webSearchTool.extra) {
-                webSearchConfig = JSON.parse(webSearchTool.extra);
-            }
-        } catch (e) {
-            console.error('Failed to parse web search config:', e);
-        }
-        
-        setWebSearchData(webSearchConfig);
-        setFormData(prev => ({ 
-            ...prev, 
-            webSearch: {
-                ...prev.webSearch,
-                ...webSearchConfig
-            }
-        }));
-    });
-}, []);
->>>>>>> cbaf642d
+    useEffect(() => {
+        if (!parentFormData) {
+            console.log("parentFormData is null", parentFormData);
+
+            getWorkstationConfigApi().then(res => {
+                setWebSearchData(res.webSearch)
+                setFormData(res)
+            })
+        }
+
+    }, [])
     const uploadAvator = (fileUrl: string, type: 'sidebar' | 'assistant', relativePath?: string) => {
         setFormData(prev => ({
             ...prev,
@@ -444,7 +394,6 @@
                                 </Button>
                             }
                         >
-                            {console.log(1111, webSearchData, formData)}
                             <WebSearchConfig
                                 config={formData.webSearch.prompt}
                                 onChange={handleWebSearchChange}
@@ -522,7 +471,7 @@
     modelRefs: React.MutableRefObject<(HTMLDivElement | null)[]>;
     webSearchRef: React.RefObject<HTMLDivElement>;
     systemPromptRef: React.RefObject<HTMLDivElement>;
-        appCenterWelcomeRef: React.RefObject<HTMLDivElement>;
+    appCenterWelcomeRef: React.RefObject<HTMLDivElement>;
     appCenterDescriptionRef: React.RefObject<HTMLDivElement>;
 }
 
@@ -537,7 +486,7 @@
         welcomeMessage: '',
         functionDescription: '',
         inputPlaceholder: '',
-           applicationCenterWelcomeMessage: '',
+        applicationCenterWelcomeMessage: '',
         applicationCenterDescription: '',
         models: [{ key: generateUUID(4), id: null, name: '', displayName: '' }],
         maxTokens: 15000,
@@ -593,26 +542,9 @@
     // const modelRefs = useRef<(HTMLDivElement | null)[]>([]);
     // const webSearchRef = useRef<HTMLDivElement>(null);
     // const systemPromptRef = useRef<HTMLDivElement>(null);
-<<<<<<< HEAD
    useEffect(() => {
     if (!parentFormData) {
         console.log('parentFormData :>> ', parentFormData);
-=======
-    useEffect(() => {
-        if (!parentFormData) {
-            console.log('parentFormData :>> ', parentFormData);
-
-            getWorkstationConfigApi().then((res) => {
-                // res.webSearch.params = {
-                //     api_key: '',
-                //     base_url: 'https://api.bing.microsoft.com/v7.0/search'
-                // }
-                setFormData((prev) => {
-                    return 'menuShow' in res ? res : { ...prev, ...res }
-                })
-            })
-        }
->>>>>>> cbaf642d
 
         getWorkstationConfigApi().then((res) => {
             if (res) {
@@ -624,10 +556,9 @@
 - 确保回答不违反法律法规、道德准则和公序良俗。`
                 const systemPrompt = res.systemPrompt || defaultSystemPrompt;
                 
-                setFormData({
-                    ...res,
-                    systemPrompt // 确保 systemPrompt 有值
-                });
+                setFormData((prev) => {
+                    return 'menuShow' in res ? res : { ...prev, ...res, systemPrompt }
+                })
             }
         });
     }
@@ -857,8 +788,8 @@
             welcomeMessage: formData.welcomeMessage.trim(),
             functionDescription: formData.functionDescription.trim(),
             inputPlaceholder: formData.inputPlaceholder.trim(),
-             applicationCenterWelcomeMessage: formData.applicationCenterWelcomeMessage.trim(), 
-        applicationCenterDescription: formData.applicationCenterDescription.trim(), 
+            applicationCenterWelcomeMessage: formData.applicationCenterWelcomeMessage.trim(), 
+            applicationCenterDescription: formData.applicationCenterDescription.trim(), 
             maxTokens: formData.maxTokens || 15000,
         };
 
