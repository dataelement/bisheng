--- conflicted
+++ resolved
@@ -83,10 +83,7 @@
     sender: str = None
     receiver: dict = None
     liked: int = 0
-<<<<<<< HEAD
-=======
     extra: str = '{}'
->>>>>>> 2b396bb1
 
 
 class ChatResponse(ChatMessage):
