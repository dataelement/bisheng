--- conflicted
+++ resolved
@@ -8,13 +8,8 @@
 from bisheng.database.models.base import SQLModelSerializable
 # if TYPE_CHECKING:
 from pydantic import validator
-<<<<<<< HEAD
-from sqlalchemy import Column, DateTime, text, String
-from sqlmodel import JSON, Field
-=======
-from sqlalchemy import Column, DateTime, text
+from sqlalchemy import Column, DateTime, String, text
 from sqlmodel import JSON, Field, select
->>>>>>> 3d1503b7
 
 
 class FlowBase(SQLModelSerializable):
