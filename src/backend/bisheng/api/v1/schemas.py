from datetime import datetime
from enum import Enum
from typing import Any, Dict, Generic, List, Optional, TypeVar, Union, Literal

from langchain.docstore.document import Document
from orjson import orjson
from pydantic import BaseModel, Field, model_validator, field_validator

from bisheng.database.models.assistant import AssistantBase
from bisheng.database.models.finetune import TrainMethod
from bisheng.database.models.flow import FlowCreate, FlowRead
from bisheng.database.models.gpts_tools import AuthMethod, AuthType, GptsToolsRead
from bisheng.database.models.knowledge import KnowledgeRead
from bisheng.database.models.llm_server import LLMModelBase, LLMServerBase
from bisheng.database.models.message import ChatMessageRead
from bisheng.database.models.tag import Tag
from bisheng_langchain.linsight.const import TaskMode


class CaptchaInput(BaseModel):
    captcha_key: str
    captcha: str


class ChunkInput(BaseModel):
    knowledge_id: int
    documents: List[Document]


class BuildStatus(Enum):
    """Status of the build."""

    SUCCESS = 'success'
    FAILURE = 'failure'
    STARTED = 'started'
    IN_PROGRESS = 'in_progress'


class GraphData(BaseModel):
    """Data inside the exported flow."""

    nodes: List[Dict[str, Any]]
    edges: List[Dict[str, Any]]


class ExportedFlow(BaseModel):
    """Exported flow from bisheng."""

    description: str
    name: str
    id: str
    data: GraphData


class InputRequest(BaseModel):
    input: str = Field(description='question or command asked LLM to do')


class TweaksRequest(BaseModel):
    tweaks: Optional[Dict[str, Dict[str, str]]] = Field(default_factory=dict, description='List of dictionaries')


class UpdateTemplateRequest(BaseModel):
    template: dict


# 创建泛型变量
DataT = TypeVar('DataT')


class UnifiedResponseModel(BaseModel, Generic[DataT]):
    """统一响应模型"""
    status_code: int
    status_message: str
    data: DataT = None


def resp_200(data: Union[list, dict, str, Any] = None,
             message: str = 'SUCCESS') -> UnifiedResponseModel:
    """成功的代码"""
    return UnifiedResponseModel(status_code=200, status_message=message, data=data)
    # return data


def resp_500(code: int = 500,
             data: Union[list, dict, str, Any] = None,
             message: str = 'BAD REQUEST') -> UnifiedResponseModel:
    """错误的逻辑回复"""
    return UnifiedResponseModel(status_code=code, status_message=message, data=data)


class ProcessResponse(BaseModel):
    """Process response schema."""

    result: Any = None
    # task: Optional[TaskResponse] = None
    session_id: Optional[str] = None
    backend: Optional[str] = None


class ChatInput(BaseModel):
    message_id: int
    comment: str = None
    liked: int = 0


class AddChatMessages(BaseModel):
    """Add a pair of chat messages."""

    flow_id: str  # 技能或助手ID
    chat_id: str  # 会话ID
    human_message: str = None  # 用户问题
    answer_message: str = None  # 执行结果


class ChatList(BaseModel):
    """Chat message list."""

    flow_name: str = None
    flow_description: str = None
    flow_id: str = None
    chat_id: str = None
    create_time: datetime = None
    update_time: datetime = None
    flow_type: int = None
    latest_message: Optional[ChatMessageRead] = None
    logo: Optional[str] = None


class FlowGptsOnlineList(BaseModel):
    id: str = Field('唯一ID')
    name: str = None
    desc: str = None
    logo: str = None
    create_time: datetime = None
    update_time: datetime = None
    flow_type: str = None  # flow: 技能 assistant：gpts助手
    count: int = 0


class ChatMessage(BaseModel):
    """Chat message schema."""

    is_bot: bool = False
    message: Union[str, None, dict, list] = ''
    type: str = 'human'
    category: str = 'processing'  # system processing answer tool
    intermediate_steps: Optional[str] = None
    files: Optional[list] = []
    user_id: Optional[int] = None
    message_id: Optional[int | str] = None
    source: Optional[int] = 0
    sender: Optional[str] = None
    receiver: Optional[dict] = None
    liked: int = 0
    extra: Optional[str | dict] = '{}'
    flow_id: Optional[str] = None
    chat_id: Optional[str] = None


class ChatResponse(ChatMessage):
    """Chat response schema."""

    intermediate_steps: str = ''
    is_bot: bool | int = True
    category: str = 'processing'

    @field_validator('type')
    @classmethod
    def validate_message_type(cls, v):
        """
        end_cover: 结束并覆盖上一条message
        """
        if v not in [
            'start', 'stream', 'end', 'error', 'info', 'file', 'begin', 'close', 'end_cover',
            'over'
        ]:
            raise ValueError('type must be start, stream, end, error, info, or file')
        return v


class FileResponse(ChatMessage):
    """File response schema."""

    data: Any = None
    data_type: str
    type: str = 'file'
    is_bot: bool = True

    @field_validator('data_type')
    @classmethod
    def validate_data_type(cls, v):
        if v not in ['image', 'csv']:
            raise ValueError('data_type must be image or csv')
        return v


class FlowListCreate(BaseModel):
    flows: List[FlowCreate]


class FlowListRead(BaseModel):
    flows: List[FlowRead]


class InitResponse(BaseModel):
    flowId: str


class BuiltResponse(BaseModel):
    built: bool


class UploadFileResponse(BaseModel):
    """Upload file response schema."""

    flowId: Optional[str] = None
    file_path: str
    relative_path: Optional[str] = None  # minio的相对路径，即object_name


class StreamData(BaseModel):
    event: str
    data: dict | str

    def __str__(self) -> str:
        if isinstance(self.data, dict):
            return f'event: {self.event}\ndata: {orjson.dumps(self.data).decode()}\n\n'
        return f'event: {self.event}\ndata: {self.data}\n\n'


class FinetuneCreateReq(BaseModel):
    server: int = Field(description='关联的RT服务ID')
    base_model: int = Field(description='基础模型ID')
    model_name: str = Field(max_length=50, description='模型名称')
    method: TrainMethod = Field(description='训练方法')
    extra_params: Dict = Field(default_factory=dict, description='训练任务所需额外参数')
    train_data: Optional[List[Dict]] = Field(default=None, description='个人训练数据')
    preset_data: Optional[List[Dict]] = Field(default=None, description='预设训练数据')


class CreateComponentReq(BaseModel):
    name: str = Field(max_length=50, description='组件名称')
    data: Any = Field(default='', description='组件数据')
    description: Optional[str] = Field(default='', description='组件描述')


class CustomComponentCode(BaseModel):
    code: str
    field: Optional[str] = None
    frontend_node: Optional[dict] = None


class AssistantCreateReq(BaseModel):
    name: str = Field(max_length=50, description='助手名称')
    prompt: str = Field(min_length=20, max_length=1000, description='助手提示词')
    logo: str = Field(description='logo文件的相对地址')


class AssistantUpdateReq(BaseModel):
    id: str = Field(description='助手ID')
    name: Optional[str] = Field('', description='助手名称， 为空则不更新')
    desc: Optional[str] = Field('', description='助手描述， 为空则不更新')
    logo: Optional[str] = Field('', description='logo文件的相对地址，为空则不更新')
    prompt: Optional[str] = Field('', description='用户可见prompt， 为空则不更新')
    guide_word: Optional[str] = Field('', description='开场白， 为空则不更新')
    guide_question: Optional[List] = Field([], description='引导问题列表， 为空则不更新')
    model_name: Optional[str] = Field('', description='选择的模型名， 为空则不更新')
    temperature: Optional[float] = Field(None, description='模型温度， 不传则不更新')
    max_token: Optional[int] = Field(32000, description='最大token数， 不传则不更新')

    tool_list: List[int] | None = Field(default=None,
                                        description='助手的工具ID列表,空列表则清空绑定的工具，为None则不更新')
    flow_list: List[str] | None = Field(default=None, description='助手的技能ID列表，为None则不更新')
    knowledge_list: List[int] | None = Field(default=None, description='知识库ID列表，为None则不更新')

    @field_validator('model_name', mode='before')
    @classmethod
    def convert_model_name(cls, v):
        return str(v)


class AssistantSimpleInfo(BaseModel):
    id: str
    name: str
    desc: str
    logo: str
    user_id: int
    user_name: str
    status: int
    flow_type: Optional[int] = None
    write: Optional[bool] = Field(default=False)
    group_ids: Optional[List[int]] = None
    tags: Optional[List[Tag]] = None
    create_time: datetime
    update_time: datetime


class AssistantInfo(AssistantBase):
    tool_list: List[GptsToolsRead] = Field(default_factory=list, description='助手的工具ID列表')
    flow_list: List[FlowRead] = Field(default_factory=list, description='助手的技能ID列表')
    knowledge_list: List[KnowledgeRead] = Field(default_factory=list, description='知识库ID列表')


class FlowVersionCreate(BaseModel):
    name: Optional[str] = Field(default=None, description='版本的名字')
    description: Optional[str] = Field(default=None, description='版本的描述')
    data: Optional[Dict] = Field(default=None, description='技能版本的节点数据数据')
    original_version_id: Optional[int] = Field(default=None, description='版本的来源版本ID')
    flow_type: Optional[int] = Field(default=1, description='版本的类型')  # 1:普通版本 10:new 版本


class FlowCompareReq(BaseModel):
    inputs: Any = Field(default=None, description='技能运行所需要的输入')
    question_list: List[str] = Field(default_factory=list, description='测试case列表')
    version_list: List[int] = Field(default_factory=list, description='对比版本ID列表')
    node_id: str = Field(default=None, description='需要对比的节点唯一ID')
    thread_num: Optional[int] = Field(default=1, description='对比线程数')


class DeleteToolTypeReq(BaseModel):
    tool_type_id: int = Field(description='要删除的工具类别ID')


class TestToolReq(BaseModel):
    server_host: str = Field(default='', description='服务的根地址')
    openapi_schema: Optional[str] = Field(default='', description='openapi schema')
    extra: str = Field(default='', description='Api 对象解析后的extra字段')
    auth_method: int = Field(default=AuthMethod.NO.value, description='认证类型')
    auth_type: Optional[str] = Field(default=AuthType.BASIC.value, description='Auth Type')
    api_key: Optional[str] = Field(default='', description='api key')
    api_location: Optional[str] = Field(default='', description='api location')
    parameter_name: Optional[str] = Field(default='', description='parameter_name')

    request_params: Dict = Field(default=None, description='用户填写的请求参数')


class GroupAndRoles(BaseModel):
    group_id: int
    role_ids: List[int]


class CreateUserReq(BaseModel):
    user_name: str = Field(max_length=30, description='用户名')
    password: str = Field(description='密码')
    group_roles: List[GroupAndRoles] = Field(description='要加入的用户组和角色列表')


class OpenAIChatCompletionReq(BaseModel):
    messages: List[dict] = Field(..., description='聊天消息列表，只支持user、assistant。system用数据库内的数据')
    model: str = Field(..., description='助手的唯一ID')
    n: int = Field(default=1, description='返回的答案个数, 助手侧默认为1，暂不支持多个回答')
    stream: bool = Field(default=False, description='是否开启流式回复')
    temperature: float = Field(default=0.0, description='模型温度, 传入0或者不传表示不覆盖')
    tools: List[dict] = Field(default_factory=list, description='工具列表, 助手暂不支持，使用助手的配置')


class OpenAIChoice(BaseModel):
    index: int = Field(..., description='选项的索引')
    message: dict = Field(default=None, description='对应的消息内容，和输入的格式一致')
    finish_reason: str = Field(default='stop', description='结束原因, 助手只有stop')
    delta: dict = Field(default=None, description='对应的openai流式返回消息内容')


class OpenAIChatCompletionResp(BaseModel):
    id: str = Field(..., description='请求的唯一ID')
    object: str = Field(default='chat.completion', description='返回的类型')
    created: int = Field(default=..., description='返回的创建时间戳')
    model: str = Field(..., description='返回的模型，对应助手的id')
    choices: List[OpenAIChoice] = Field(..., description='返回的答案列表')
    usage: dict = Field(default=None, description='返回的token用量, 助手此值为空')
    system_fingerprint: Optional[str] = Field(default=None, description='系统指纹')


class LLMModelCreateReq(BaseModel):
    id: Optional[int] = Field(default=None, description='模型唯一ID, 更新时需要传')
    name: str = Field(..., description='模型展示名称')
    description: Optional[str] = Field(default='', description='模型描述')
    model_name: str = Field(..., description='模型名称')
    model_type: str = Field(..., description='模型类型')
    online: bool = Field(default=True, description='是否在线')
    config: Optional[dict] = Field(default=None, description='模型配置')


class LLMServerCreateReq(BaseModel):
    id: Optional[int] = Field(default=None, description='服务提供方ID, 更新时需要传')
    name: str = Field(..., description='服务提供方名称')
    description: Optional[str] = Field(default='', description='服务提供方描述')
    type: str = Field(..., description='服务提供方类型')
    limit_flag: Optional[bool] = Field(default=False, description='是否开启每日调用次数限制')
    limit: Optional[int] = Field(default=0, description='每日调用次数限制')
    config: Optional[dict] = Field(default=None, description='服务提供方配置')
    models: Optional[List[LLMModelCreateReq]] = Field(default_factory=list, description='服务提供方下的模型列表')


class LLMModelInfo(LLMModelBase):
    id: Optional[int] = None


class LLMServerInfo(LLMServerBase):
    id: Optional[int] = None
    models: List[LLMModelInfo] = Field(default_factory=list, description='模型列表')


class KnowledgeLLMConfig(BaseModel):
    embedding_model_id: Optional[int] = Field(None, description='知识库默认embedding模型的ID')
    source_model_id: Optional[int] = Field(None, description='知识库溯源模型的ID')
    extract_title_model_id: Optional[int] = Field(None, description='文档知识库提取标题模型的ID')
    qa_similar_model_id: Optional[int] = Field(None, description='QA知识库相似问模型的ID')
    abstract_prompt: Optional[str] = Field(None, description='摘要提示词')


class AssistantLLMItem(BaseModel):
    model_id: Optional[int] = Field(None, description='模型的ID')
    agent_executor_type: Optional[str] = Field(default='ReAct',
                                               description='执行模式。function call 或者 ReAct')
    knowledge_max_content: Optional[int] = Field(default=15000, description='知识库检索最大字符串数')
    knowledge_sort_index: Optional[bool] = Field(default=False, description='知识库检索后是否重排')
    streaming: Optional[bool] = Field(default=True, description='是否开启流式')
    default: Optional[bool] = Field(default=False, description='是否为默认模型')


class AssistantLLMConfig(BaseModel):
    llm_list: Optional[List[AssistantLLMItem]] = Field(default_factory=list, description='助手可选的LLM列表')
    auto_llm: Optional[AssistantLLMItem] = Field(None, description='助手画像自动优化模型的配置')


class EvaluationLLMConfig(BaseModel):
    model_id: Optional[int] = Field(None, description='评测功能默认模型的ID')


class Icon(BaseModel):
    enabled: bool
    image: Optional[str] = None
    relative_path: Optional[str] = None


class WSModel(BaseModel):
    key: Optional[str] = None
    id: str
    name: Optional[str] = None
    displayName: Optional[str] = None


class WSPrompt(BaseModel):
    enabled: bool
    prompt: Optional[str] = None
    model: Optional[str] = None
    tool: Optional[str] = None  # 工具的枚举
    params: Optional[dict] = None  # 工具的入参
    bingKey: Optional[str] = None
    bingUrl: Optional[str] = None


class LinsightConfig(BaseModel):
    """
    灵思管理配置
    """
    input_placeholder: str = Field(..., description='输入框提示语')
    tools: Optional[List[Dict]] = Field(None, description='灵思可选工具列表')


class WorkbenchModelConfig(BaseModel):
    """
    灵思模型配置
    """
    # 任务执行模型
    task_model: Optional[WSModel] = Field(None, description='任务执行模型')
    # 检索embedding模型
    embedding_model: Optional[WSModel] = Field(None, description='embedding模型')
    # 灵思执行模式
    linsight_executor_mode: Optional[TaskMode] = Field(None, description='灵思执行模式')


class WorkstationConfig(BaseModel):
    menuShow: bool = Field(default=True, description='是否显示左侧菜单栏')
    maxTokens: Optional[int] = Field(default=1500, description='最大token数')
    sidebarIcon: Optional[Icon] = None
    assistantIcon: Optional[Icon] = None
    sidebarSlogan: Optional[str] = Field(default='', description='侧边栏slogan')
    welcomeMessage: Optional[str] = Field(default='')
    functionDescription: Optional[str] = Field(default='')
    inputPlaceholder: Optional[str] = ''
    models: Optional[Union[List[WSModel], str]] = None
    voiceInput: Optional[WSPrompt] = None
    webSearch: Optional[WSPrompt] = None
    knowledgeBase: Optional[WSPrompt] = None
    fileUpload: Optional[WSPrompt] = None
    systemPrompt: Optional[str] = None
<<<<<<< HEAD
    applicationCenterWelcomeMessage: Optional[str] = Field(default='', max_length=1000, pattern=r'^[\u4e00-\u9fff\w\s\.,;:!@#$%^&*()\-_=+\[\]{}|\\\'"<>/?`~·！￥（）【】、《》，。；：“”‘’？]+$',
                                                         description='应用中心欢迎消息')
    applicationCenterDescription: Optional[str] = Field(default='', max_length=1000, pattern=r'^[\u4e00-\u9fff\w\s\.,;:!@#$%^&*()\-_=+\[\]{}|\\\'"<>/?`~·！￥（）【】、《》，。；：“”‘’？]+$',
                                                         description='应用中心描述')
=======
    linsightConfig: Optional[LinsightConfig] = Field(default=None, description='灵思配置')
>>>>>>> f3f243bc


class ExcelRule(BaseModel):
    slice_length: Optional[int] = Field(default=10, description='数据行')
    header_start_row: Optional[int] = Field(default=1, description='表头开始')
    header_end_row: Optional[int] = Field(default=1, description='表头结束')
    append_header: Optional[int] = Field(default=1, description='是否添加表头')


# 文件切分请求基础参数
class FileProcessBase(BaseModel):
    knowledge_id: int = Field(..., description='知识库ID')
    separator: Optional[List[str]] = Field(default=None, description='切分文本规则, 不传则为默认')
    separator_rule: Optional[List[str]] = Field(default=None,
                                                description='切分规则前还是后进行切分；before/after')
    chunk_size: Optional[int] = Field(default=1000, description='切分文本长度，不传则为默认')
    chunk_overlap: Optional[int] = Field(default=100, description='切分文本重叠长度，不传则为默认')
    retain_images: Optional[int] = Field(default=1, description='保留文档图片')
    force_ocr: Optional[int] = Field(default=0, description='启用OCR')
    enable_formula: Optional[int] = Field(default=1, description='latex公式识别')
    filter_page_header_footer: Optional[int] = Field(default=0, description='过滤页眉页脚')
    excel_rule: Optional[ExcelRule] = Field(default=None, description="excel rule")
    cache: Optional[bool] = Field(default=True, description='预览文档时，是否从缓存获取数据')

    @model_validator(mode='before')
    @classmethod
    def check_separator_rule(cls, values: Any):
        if values.get('separator', None) is None:
            values['separator'] = ['\n\n', '\n']
        if values.get('separator_rule', None) is None:
            values['separator_rule'] = ['after' for _ in values['separator']]
        if values.get('chunk_size', None) is None:
            values['chunk_size'] = 1000
        if values.get('chunk_overlap') is None:
            values['chunk_overlap'] = 100
        if values.get('filter_page_header_footer') is None:
            values['filter_page_header_footer'] = 0
        if values.get('force_ocr') is None:
            values['force_ocr'] = 1
        if values.get('enable_formula') is None:
            values['enable_formula'] = 1
        if values.get("retain_images") is None:
            values['retain_images'] = 1
        if values.get("excel_rules") is None:
            values['excel_rules'] = ExcelRule()

        return values


class FileChunkMetadata(BaseModel):
    source: str = Field(default='', description='源文件名')
    title: str = Field(default='', description='源文件内容总结的标题')
    chunk_index: int = Field(default=0, description='文本块索引')
    bbox: str = Field(default='', description='文本块bbox信息')
    page: int = Field(default=0, description='文本块所在页码')
    extra: str = Field(default='', description='文本块额外信息')
    file_id: int = Field(default=0, description='文本块所属文件ID')


# 文件分块数据格式
class FileChunk(BaseModel):
    text: str = Field(..., description='文本块内容')
    parse_type: Optional[str] = Field(default=None, description='文本所属的文件解析类型')
    metadata: FileChunkMetadata = Field(..., description='文本块元数据')


# 预览文件分块内容请求参数
class PreviewFileChunk(FileProcessBase):
    file_path: str = Field(..., description='文件路径')
    cache: bool = Field(default=True, description='是否从缓存获取')
    excel_rule: Optional[ExcelRule] = Field(default=None, description="excel rule")


class UpdatePreviewFileChunk(BaseModel):
    knowledge_id: int = Field(..., description='知识库ID')
    file_path: str = Field(..., description='文件路径')
    text: str = Field(..., description='文本块内容')
    chunk_index: int = Field(..., description='文本块索引, 在metadata里')
    bbox: Optional[str] = Field(default='', description='文本块bbox信息')


class KnowledgeFileOne(BaseModel):
    file_path: str = Field(..., description='文件路径')
    excel_rule: Optional[ExcelRule] = Field(default=None, description="Excel rules")


# 知识库文件处理
class KnowledgeFileProcess(FileProcessBase):
    file_list: List[KnowledgeFileOne] = Field(..., description='文件列表')
    callback_url: Optional[str] = Field(default=None, description='异步任务回调地址')
    extra: Optional[str] = Field(default=None, description='附加信息')

class FrequentlyUsedChat(BaseModel):
    user_link_type: str = Field(..., description='用户相关联的type')
    type_detail: str = Field(..., description='用户相关联的type_id')<|MERGE_RESOLUTION|>--- conflicted
+++ resolved
@@ -487,14 +487,11 @@
     knowledgeBase: Optional[WSPrompt] = None
     fileUpload: Optional[WSPrompt] = None
     systemPrompt: Optional[str] = None
-<<<<<<< HEAD
     applicationCenterWelcomeMessage: Optional[str] = Field(default='', max_length=1000, pattern=r'^[\u4e00-\u9fff\w\s\.,;:!@#$%^&*()\-_=+\[\]{}|\\\'"<>/?`~·！￥（）【】、《》，。；：“”‘’？]+$',
                                                          description='应用中心欢迎消息')
     applicationCenterDescription: Optional[str] = Field(default='', max_length=1000, pattern=r'^[\u4e00-\u9fff\w\s\.,;:!@#$%^&*()\-_=+\[\]{}|\\\'"<>/?`~·！￥（）【】、《》，。；：“”‘’？]+$',
                                                          description='应用中心描述')
-=======
     linsightConfig: Optional[LinsightConfig] = Field(default=None, description='灵思配置')
->>>>>>> f3f243bc
 
 
 class ExcelRule(BaseModel):
