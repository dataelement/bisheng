import json
from typing import Dict, List

from bisheng.api.v1.schemas import ChatMessage, ChatResponse
from bisheng.chat.manager import ChatManager
from bisheng.chat.utils import extract_answer_keys, process_graph
from bisheng.database.base import get_session
from bisheng.database.models.model_deploy import ModelDeploy
from bisheng.database.models.recall_chunk import RecallChunk
from bisheng.utils.logger import logger
from bisheng.utils.minio_client import MinioClient
from bisheng.utils.util import get_cache_key
from bisheng_langchain.chains.autogen.auto_gen import AutoGenChain
from langchain.docstore.document import Document
from sqlmodel import select


class Handler:

    def __init__(self) -> None:
        self.handler_dict = {}
        self.handler_dict['default'] = self.process_message
        self.handler_dict['autogen'] = self.process_autogen
        self.handler_dict['auto_file'] = self.process_file
        self.handler_dict['report'] = self.process_report

    async def dispatch_task(self, session: ChatManager, client_id: str, chat_id: str, action: str,
                            payload: dict, user_id):
        with session.cache_manager.set_client_id(client_id, chat_id):
            if not action:
                action = 'default'
            if action not in self.handler_dict:
                raise Exception(f'unknown action {action}')

            await self.handler_dict[action](session, client_id, chat_id, payload, user_id)

    async def process_report(self,
                             session: ChatManager,
                             client_id: str,
                             chat_id: str,
                             payload: Dict,
                             user_id=None):
        chat_inputs = payload.pop('inputs', {})
        chat_inputs.pop('data') if 'data' in chat_inputs else {}
        chat_inputs.pop('id') if 'id' in chat_inputs else ''
        key = get_cache_key(client_id, chat_id)
        artifacts = session.in_memory_cache.get(key + '_artifacts')
        if artifacts:
            for k, value in artifacts.items():
                if k in chat_inputs:
                    chat_inputs[k] = value
        chat_message = ChatMessage(message=chat_inputs,
                                   category='question',
                                   type='bot',
                                   user_id=user_id)
        session.chat_history.add_message(client_id, chat_id, chat_message)

        # process message
        langchain_object = session.in_memory_cache.get(key)
        chat_inputs = {'inputs': chat_inputs, 'is_begin': False}
        result = await self.process_message(session, client_id, chat_id, chat_inputs, user_id)
        # judge end type
        start_resp = ChatResponse(type='start', user_id=user_id)
        await session.send_json(client_id, chat_id, start_resp)

        if langchain_object.stop_status():
            start_resp.category = 'divider'
            response = ChatResponse(message='主动退出', type='end', category='divider', user_id=user_id)
            await session.send_json(client_id, chat_id, response)

        # build report
        db_session = next(get_session())
        template = db_session.exec(
            select(Report).where(Report.flow_id == client_id).order_by(Report.id.desc())).first()
        if not template:
            logger.error('template not support')
            return
        minio_client = MinioClient()
        template_muban = minio_client.get_share_link(template.object_name)
        report_name = langchain_object.report_name
        report_name = report_name if report_name.endswith('.docx') else f'{report_name}.docx'
        test_replace_string(template_muban, result, report_name)
        file = minio_client.get_share_link(report_name)
        response = ChatResponse(type='end',
                                files=[{
                                    'file_url': file,
                                    'file_name': report_name
                                }],
                                user_id=user_id)
        await session.send_json(client_id, chat_id, response)
        close_resp = ChatResponse(type='close', category='system', user_id=user_id)
        await session.send_json(client_id, chat_id, close_resp)

    async def process_message(self,
                              session: ChatManager,
                              client_id: str,
                              chat_id: str,
                              payload: Dict,
                              user_id=None):
        # Process the graph data and chat message
        chat_inputs = payload.pop('inputs', {})
        chat_inputs.pop('id') if 'id' in chat_inputs else ''
        is_begin = payload.get('is_begin', True)
        key = get_cache_key(client_id, chat_id)

        artifacts = session.in_memory_cache.get(key + '_artifacts')
        if artifacts:
            for k, value in artifacts.items():
                if k in chat_inputs and value:
                    chat_inputs[k] = value
        chat_inputs = ChatMessage(
            message=chat_inputs,
            category='question',
            is_bot=not is_begin,
            type='bot',
            user_id=user_id,
        )
        if is_begin:
            # 从file auto trigger process_message， the question already saved
            session.chat_history.add_message(client_id, chat_id, chat_inputs)
        start_resp = ChatResponse(type='start', user_id=user_id)
        await session.send_json(client_id, chat_id, start_resp)

        # is_first_message = len(self.chat_history.get_history(client_id=client_id)) <= 1
        # Generate result and thought
        try:
            logger.debug(f'Generating result and thought key={key}')
            langchain_object = session.in_memory_cache.get(key)
            result, intermediate_steps, source_doucment = await process_graph(
                langchain_object=langchain_object,
                chat_inputs=chat_inputs,
                websocket=session.active_connections[get_cache_key(client_id, chat_id)],
            )
        except Exception as e:
            # Log stack trace
            logger.exception(e)
            end_resp = ChatResponse(type='end',
                                    intermediate_steps=f'分析出错，{str(e)}',
                                    user_id=user_id)
            await session.send_json(client_id, chat_id, end_resp)
            close_resp = ChatResponse(type='close', user_id=user_id)
            if not chat_id:
                # 技能编排页面， 无法展示intermediate
                await session.send_json(client_id, chat_id, start_resp)
                end_resp.message = end_resp.intermediate_steps
                end_resp.intermediate_steps = None
                await session.send_json(client_id, chat_id, end_resp)
            await session.send_json(client_id, chat_id, close_resp)
            return

        # Send a response back to the frontend, if needed
        intermediate_steps = intermediate_steps or ''
        # history = self.chat_history.get_history(client_id, chat_id, filter_messages=False)
        await self.intermediate_logs(session, client_id, chat_id, user_id, intermediate_steps)
        source = 0
<<<<<<< HEAD
        if source_doucment and chat_id:
            source = 2 if any(not doc.metadata.get('right', True) for doc in source_doucment) else 1
=======
        extra = {}
        if isinstance(result, Document):
            # 返回的是Document
            metadata = result.metadata
            question = result.page_content
            result = eval(metadata.get('extra', '{}')).get('answer')
            source = 4
            extra = {'qa': f'本答案来源于已有问答库: {question}'}
        elif source_doucment and chat_id:
            if any(not doc.metadata.get('right', True) for doc in source_doucment):
                source = 2
            elif all(
                    doc.metadata.get('extra') and eval(doc.metadata.get('extra')).get('url')
                    for doc in source_doucment):
                source = 3
                doc = [{
                    'title': doc.metadata.get('source'),
                    'url': eval(doc.metadata.get('extra', '{}')).get('url')
                } for doc in source_doucment]
                extra = {'doc': [dict(s) for s in set(frozenset(d.items()) for d in doc)]}
            else:
                source = 1
>>>>>>> c7227d7f

        if source:
            for doc in source_doucment:
                # 确保每个chunk 都可溯源
                if 'bbox' not in doc.metadata or not doc.metadata['bbox']:
                    source = False
        # 最终结果
        if isinstance(langchain_object, AutoGenChain):
            # 群聊，最后一条消息重复，不进行返回
            start_resp.category = 'divider'
            await session.send_json(client_id, chat_id, start_resp)
            response = ChatResponse(message='本轮结束', type='end', category='divider', user_id=user_id)
            await session.send_json(client_id, chat_id, response)
        else:
            # 正常
            if is_begin:
                start_resp.category = 'answer'
                await session.send_json(client_id, chat_id, start_resp)
                response = ChatResponse(message=result,
<<<<<<< HEAD
=======
                                        extra=json.dumps(extra),
>>>>>>> c7227d7f
                                        type='end',
                                        category='answer',
                                        user_id=user_id,
                                        source=int(source))
                await session.send_json(client_id, chat_id, response)

        # 循环结束
        if is_begin:
            close_resp = ChatResponse(type='close', user_id=user_id)
            await session.send_json(client_id, chat_id, close_resp)

        if source:
            # 处理召回的chunk
            await self.process_source_document(
                source_doucment,
                chat_id,
                response.message_id,
                result,
            )
        return result

    async def process_file(self, session: ChatManager, client_id: str, chat_id: str, payload: dict,
                           user_id: int):
        file_name = payload['inputs']['data'][0]['value']
        batch_question = payload['inputs']['questions']
        # 如果L3
        file = ChatMessage(is_bot=False,
                           files=[{
                               'file_name': file_name
                           }],
                           type='end',
                           user_id=user_id)
        session.chat_history.add_message(client_id, chat_id, file)
        start_resp = ChatResponse(type='start', category='system', user_id=user_id)

        key = get_cache_key(client_id, chat_id)
        langchain_object = session.in_memory_cache.get(key)
        input_key = langchain_object.input_keys[0]

        report = ''
        logger.info(f'process_file batch_question={batch_question}')
        for question in batch_question:
            if not question:
                continue
            payload = {'inputs': {input_key: question}, 'is_begin': False}
            start_resp.category == 'question'
            await session.send_json(client_id, chat_id, start_resp)
            step_resp = ChatResponse(type='end',
                                     intermediate_steps=question,
                                     category='question',
                                     user_id=user_id)
            await session.send_json(client_id, chat_id, step_resp)
            result = await self.process_message(session, client_id, chat_id, payload, user_id)
            response_step = ChatResponse(intermediate_steps=result,
                                         type='start',
                                         category='answer',
                                         user_id=user_id)
            await session.send_json(client_id, chat_id, response_step)
            response_step.type = 'end'
            await session.send_json(client_id, chat_id, response_step)
            report = f"""{report}### {question} \n {result} \n """

        start_resp.category = 'report'
        await session.send_json(client_id, chat_id, start_resp)
        response = ChatResponse(type='end',
                                intermediate_steps=report,
                                category='report',
                                user_id=user_id)
        await session.send_json(client_id, chat_id, response)
        close_resp = ChatResponse(type='close', category='system', user_id=user_id)
        await session.send_json(client_id, chat_id, close_resp)

    async def process_autogen(self, session: ChatManager, client_id: str, chat_id: str,
                              payload: dict, user_id: int):
        key = get_cache_key(client_id, chat_id)
        langchain_object = session.in_memory_cache.get(key)
        logger.info(f'reciever_human_interactive langchain={langchain_object}')
        action = payload.get('action')
        if action.lower() == 'stop':
            if hasattr(langchain_object, 'stop'):
                logger.info('reciever_human_interactive langchain_objct')
                await langchain_object.stop()
            else:
                logger.error(f'act=auto_gen act={action}')
        elif action.lower() == 'continue':
            # autgen_user 对话的时候，进程 wait() 需要换新
            if hasattr(langchain_object, 'input'):
                await langchain_object.input(payload.get('inputs'))
                # 新的对话开始，
                start_resp = ChatResponse(type='start')
                await session.send_json(client_id, chat_id, start_resp)
            else:
                logger.error(f'act=auto_gen act={action}')

    async def intermediate_logs(self, session: ChatManager, client_id, chat_id, user_id,
                                intermediate_steps):
        end_resp = ChatResponse(type='end', user_id=user_id)
        if not intermediate_steps:
            return await session.send_json(client_id, chat_id, end_resp, add=False)

        # 将最终的分析过程存数据库
        steps = []
        if isinstance(intermediate_steps, list):
            # autogen produce multi dialog
            for message in intermediate_steps:
                content = message.get('message')
                log = message.get('log', '')
                sender = message.get('sender')
                receiver = message.get('receiver')
                is_bot = False if receiver and receiver.get('is_bot') else True
                category = message.get('category', 'processing')
                msg = ChatResponse(message=content,
                                   intermediate_steps=log,
                                   sender=sender,
                                   receiver=receiver,
                                   type='end',
                                   user_id=user_id,
                                   is_bot=is_bot,
                                   category=category)
                steps.append(msg)
        else:
            # agent model will produce the steps log
            if chat_id and intermediate_steps.strip():
                for s in intermediate_steps.split('\n'):
                    if 'source_documents' in s:
                        answer = eval(s.split(':', 1)[1])
                        if 'result' in answer:
                            s = 'Answer: ' + answer.get('result')
                    msg = ChatResponse(intermediate_steps=s, type='end', user_id=user_id)
                    steps.append(msg)
            else:
                # 只有L3用户给出详细的log
                end_resp.intermediate_steps = intermediate_steps
        await session.send_json(client_id, chat_id, end_resp, add=False)

        for step in steps:
            # save chate message
            session.chat_history.add_message(client_id, chat_id, step)

    async def process_source_document(self, source_document: List[Document], chat_id, message_id,
                                      answer):
        if not source_document:
            return

        from bisheng.settings import settings
        # 使用大模型进行关键词抽取，模型配置临时方案
        keyword_conf = settings.get_default_llm() or {}
        host_base_url = keyword_conf.get('host_base_url')
        model = keyword_conf.get('model')

        if model and not host_base_url:
            db_session = next(get_session())
            model_deploy = db_session.exec(
                select(ModelDeploy).where(ModelDeploy.model == model)).first()
            if model_deploy:
                model = model if model_deploy.status == '已上线' else None
                host_base_url = model_deploy.endpoint
            else:
                logger.error('不能使用配置模型进行关键词抽取，配置不正确')

        answer_keywords = extract_answer_keys(answer, model, host_base_url)
        for doc in source_document:
            if 'bbox' in doc.metadata:
                # 表示支持溯源
                db_session = next(get_session())
                content = doc.page_content
                recall_chunk = RecallChunk(chat_id=chat_id,
                                           keywords=json.dumps(answer_keywords),
                                           chunk=content,
                                           file_id=doc.metadata.get('file_id'),
                                           meta_data=json.dumps(doc.metadata),
                                           message_id=message_id)
                db_session.add(recall_chunk)
                db_session.commit()
                db_session.refresh(recall_chunk)<|MERGE_RESOLUTION|>--- conflicted
+++ resolved
@@ -153,10 +153,6 @@
         # history = self.chat_history.get_history(client_id, chat_id, filter_messages=False)
         await self.intermediate_logs(session, client_id, chat_id, user_id, intermediate_steps)
         source = 0
-<<<<<<< HEAD
-        if source_doucment and chat_id:
-            source = 2 if any(not doc.metadata.get('right', True) for doc in source_doucment) else 1
-=======
         extra = {}
         if isinstance(result, Document):
             # 返回的是Document
@@ -179,7 +175,6 @@
                 extra = {'doc': [dict(s) for s in set(frozenset(d.items()) for d in doc)]}
             else:
                 source = 1
->>>>>>> c7227d7f
 
         if source:
             for doc in source_doucment:
@@ -199,10 +194,7 @@
                 start_resp.category = 'answer'
                 await session.send_json(client_id, chat_id, start_resp)
                 response = ChatResponse(message=result,
-<<<<<<< HEAD
-=======
                                         extra=json.dumps(extra),
->>>>>>> c7227d7f
                                         type='end',
                                         category='answer',
                                         user_id=user_id,
