import asyncio
import json
import os
import time
from datetime import datetime
from typing import List, Literal, Optional
from urllib import parse

from fastapi import APIRouter, Depends, Body, Query, UploadFile, File, BackgroundTasks, Request, HTTPException, Form
<<<<<<< HEAD
=======
from pydantic import BaseModel, ValidationError

from bisheng.api.errcode.linsight import LinsightQuestionError, LinsightUseUpError, LinsightModifySopError, \
    LinsightStartTaskError, LinsightSessionVersionRunningError, LinsightQueueStatusError, FileUploadError
from bisheng.api.errcode.server import InvalidOperationError, ResourceDownloadError
from bisheng.utils.minio_client import minio_client
from fastapi_jwt_auth import AuthJWT
>>>>>>> 4bea644a
from loguru import logger
from pydantic import BaseModel, ValidationError
from sse_starlette import EventSourceResponse
from starlette.responses import StreamingResponse
from starlette.websockets import WebSocket

<<<<<<< HEAD
from bisheng.api.errcode.base import UnAuthorizedError, NotFoundError
from bisheng.api.errcode.linsight import SopShowcaseError
=======
from bisheng.api.errcode.http_error import UnAuthorizedError, NotFoundError
>>>>>>> 4bea644a
from bisheng.api.services.invite_code.invite_code import InviteCodeService
from bisheng.api.services.knowledge import KnowledgeService
from bisheng.api.services.linsight.message_stream_handle import MessageStreamHandle
from bisheng.api.services.linsight.sop_manage import SOPManageService
from bisheng.api.services.linsight.workbench_impl import LinsightWorkbenchImpl
from bisheng.api.services.user_service import get_login_user, UserPayload, get_admin_user
from bisheng.api.v1.schema.base_schema import PageList
from bisheng.api.v1.schema.inspiration_schema import SOPManagementSchema, SOPManagementUpdateSchema
from bisheng.api.v1.schema.linsight_schema import LinsightQuestionSubmitSchema, BatchDownloadFilesSchema, \
    SubmitFileSchema, LinsightToolSchema, ToolChildrenSchema
from bisheng.api.v1.schemas import UnifiedResponseModel, resp_200, resp_500
from bisheng.cache.redis import redis_client
from bisheng.database.models.knowledge import KnowledgeTypeEnum, KnowledgeDao
from bisheng.database.models.linsight_session_version import LinsightSessionVersionDao, SessionVersionStatusEnum, \
    LinsightSessionVersion
from bisheng.database.models.linsight_sop import LinsightSOPDao, LinsightSOPRecord
from bisheng.linsight.state_message_manager import LinsightStateMessageManager, MessageData, MessageEventType
from bisheng.settings import settings
from bisheng.utils.minio_client import minio_client
from fastapi_jwt_auth import AuthJWT

router = APIRouter(prefix="/linsight", tags=["灵思"])


# 灵思上传文件
@router.post("/workbench/upload-file", summary="灵思上传文件", response_model=UnifiedResponseModel)
async def upload_file(
        background_tasks: BackgroundTasks,
        file: UploadFile = File(...),
        login_user: UserPayload = Depends(get_login_user)) -> UnifiedResponseModel:
    """
    灵思上传文件
    :param background_tasks:
    :param file: 上传的文件
    :param login_user: 登录用户信息
    :return: 上传结果
    """

    try:
        # 调用实现类处理文件上传
        upload_result = await LinsightWorkbenchImpl.upload_file(file)

        background_tasks.add_task(LinsightWorkbenchImpl.parse_file, upload_result)

        result = {
            "file_id": upload_result.get("file_id"),
            "file_name": upload_result.get("original_filename"),
            "parsing_status": upload_result.get("parsing_status"),
        }
    except Exception as e:
        logger.error(f"文件上传失败: {str(e)}")
        return FileUploadError.return_resp()

    # 返回上传结果
    return resp_200(data=result, message="文件上传成功 并开始解析。请稍后查看解析状态。")


# 获取文件解析状态
@router.post("/workbench/file-parsing-status", summary="获取文件解析状态", response_model=UnifiedResponseModel)
async def get_file_parsing_status(
        file_ids: List[str] = Body(..., description="文件ID列表", embed=True),
        login_user: UserPayload = Depends(get_login_user)) -> UnifiedResponseModel:
    """
    获取文件解析状态
    :param file_ids:
    :param login_user:
    :return:
    """

    # 调用实现类获取文件解析状态
    key_prefix = LinsightWorkbenchImpl.FILE_INFO_REDIS_KEY_PREFIX

    file_ids = [f"{key_prefix}{file_id}" for file_id in file_ids]

    # 使用 Redis 的 amget 方法批量获取文件解析状态
    parsing_status = await redis_client.amget(file_ids)

    return resp_200(data=parsing_status, message="文件解析状态获取成功")


# 提交灵思用户问题请求
@router.post("/workbench/submit", summary="提交灵思用户问题请求")
async def submit_linsight_workbench(
        submit_obj: LinsightQuestionSubmitSchema = Body(..., description="灵思用户问题提交对象"),
        login_user: UserPayload = Depends(get_login_user)) -> EventSourceResponse:
    """
    提交灵思用户问题请求
    :param submit_obj:
    :param login_user:
    :return:
    """

    logger.info(f"用户 {login_user.user_id} 提交灵思问题: {submit_obj.question}")

    async def event_generator():
        """
        事件生成器，用于生成SSE事件
        """
        try:

            system_config = await settings.aget_all_config()

            # 获取Linsight_invitation_code
            linsight_invitation_code = system_config.get("linsight_invitation_code", False)

            if linsight_invitation_code:
                if await InviteCodeService.use_invite_code(user_id=login_user.user_id) is False:
                    yield LinsightUseUpError().to_sse_event_instance()
                    return

            message_session_model, linsight_session_version_model = await LinsightWorkbenchImpl.submit_user_question(
                submit_obj,
                login_user)

            response_data = {
                "message_session": message_session_model.model_dump(),
                "linsight_session_version": linsight_session_version_model.model_dump()
            }
        except Exception as e:
            yield LinsightQuestionError(exception=e).to_sse_event_instance()
            return

        yield {
            "event": "linsight_workbench_submit",
            "data": json.dumps(response_data)
        }

        # 任务标题生成
        title_data = await LinsightWorkbenchImpl.task_title_generate(question=submit_obj.question,
                                                                     chat_id=message_session_model.chat_id,
                                                                     login_user=login_user)

        linsight_session_version_model.title = title_data.get("task_title")
        await LinsightSessionVersionDao.insert_one(linsight_session_version_model)

        yield {
            "event": "linsight_workbench_title_generate",
            "data": json.dumps(title_data)
        }

    return EventSourceResponse(event_generator())


# workbench 生成与重新规划灵思SOP
@router.post("/workbench/generate-sop", summary="生成与重新规划灵思SOP", response_model=UnifiedResponseModel)
async def generate_sop(
        request: Request,
        linsight_session_version_id: str = Body(..., description="灵思会话版本ID"),
        previous_session_version_id: str = Body(None, description="上一个灵思会话版本ID"),
        feedback_content: str = Body(None, description="用户反馈内容"),
        reexecute: bool = Body(False, description="是否重新执行生成SOP"),
        sop_id: int = Body(None, description="精选案例的ID"),
        login_user: UserPayload = Depends(get_login_user)) -> EventSourceResponse:
    """
    生成与重新规划灵思SOP
    :param previous_session_version_id:
    :param reexecute:
    :param linsight_session_version_id:
    :param feedback_content:
    :param sop_id:
    :param login_user:
    :return:
    """

    logger.info(f"开始生成与重新规划灵思SOP，灵思会话版本ID: {linsight_session_version_id} ")

    session_version = await LinsightSessionVersionDao.get_by_id(linsight_session_version_id)

    # 获取有权限的知识库列表
    if not session_version:
        raise NotFoundError.http_exception()

    res = []
    linsight_conf = settings.get_linsight_conf()
    if session_version.org_knowledge_enabled and linsight_conf.max_knowledge_num > 0:
        res, _ = await KnowledgeService.get_knowledge(request, login_user, KnowledgeTypeEnum.NORMAL, None, 1,
                                                      linsight_conf.max_knowledge_num)
    if session_version.personal_knowledge_enabled:
        knowledge = await KnowledgeDao.aget_user_knowledge(login_user.user_id, None,
                                                           KnowledgeTypeEnum.PRIVATE)
        if knowledge:
            res.extend(knowledge)

    async def event_generator():
        """
        事件生成器，用于生成SSE事件
        """
        # 生成SOP
        sop_generate = LinsightWorkbenchImpl.generate_sop(
            linsight_session_version_id=linsight_session_version_id,
            previous_session_version_id=previous_session_version_id,
            feedback_content=feedback_content,
            reexecute=reexecute,
            login_user=login_user,
            knowledge_list=res
        )

        async for event in sop_generate:
            yield event

        # 结束
        yield {
            "event": "sop_generate_complete",
            "data": json.dumps({"message": "SOP生成与重新规划完成"})
        }

    return EventSourceResponse(event_generator())


# workbench 修改sop
@router.post("/workbench/sop-modify", summary="修改灵思SOP", response_model=UnifiedResponseModel)
async def modify_sop(
        sop_content: str = Body(..., description="SOP内容"),
        linsight_session_version_id: str = Body(..., description="灵思会话版本ID"),
        login_user: UserPayload = Depends(get_login_user)) -> UnifiedResponseModel:
    """
    修改灵思SOP
    :param sop_content:
    :param linsight_session_version_id:
    :param login_user:
    :return:
    """

    session_version_model = await LinsightSessionVersionDao.get_by_id(
        linsight_session_version_id=linsight_session_version_id)

    if not session_version_model:
        return NotFoundError.return_resp()
    if login_user.user_id != session_version_model.user_id:
        return UnAuthorizedError.return_resp()

    try:
        modify_res = await LinsightWorkbenchImpl.modify_sop(linsight_session_version_id=linsight_session_version_id,
                                                            sop_content=sop_content)
    except Exception as e:
        return LinsightModifySopError.return_resp(data=str(e))
    return resp_200(modify_res)


# workbench 开始执行
@router.post("/workbench/start-execute", summary="开始执行灵思", response_model=UnifiedResponseModel)
async def start_execute_sop(
        background_tasks: BackgroundTasks,
        linsight_session_version_id: str = Body(..., description="灵思会话版本ID", embed=True),
        login_user: UserPayload = Depends(get_login_user)) -> UnifiedResponseModel:
    """
    开始执行灵思SOP
    :param linsight_session_version_id:
    :param login_user:
    :return:
    """

    session_version_model = await LinsightSessionVersionDao.get_by_id(
        linsight_session_version_id=linsight_session_version_id)
    if not session_version_model:
        return NotFoundError.return_resp()

    if login_user.user_id != session_version_model.user_id:
        return UnAuthorizedError.return_resp()

    if session_version_model.status in [SessionVersionStatusEnum.COMPLETED, SessionVersionStatusEnum.TERMINATED,
                                        SessionVersionStatusEnum.IN_PROGRESS]:
        # 灵思会话版本已完成或正在执行，无法再次执行
        return LinsightSessionVersionRunningError.return_resp()

    from bisheng.linsight.worker import LinsightQueue
    try:
        queue = LinsightQueue('queue', namespace="linsight", redis=redis_client)

        await queue.put(data=linsight_session_version_id)
        # 将sop写入到记录表
        background_tasks.add_task(SOPManageService.add_sop_record, LinsightSOPRecord(
            name=session_version_model.title,
            description=None,
            user_id=login_user.user_id,
            content=session_version_model.sop,
            linsight_version_id=session_version_model.id,
            create_time=session_version_model.create_time,
        ))

    except Exception as e:
        logger.error(f"开始执行灵思任务失败: {str(e)}")
        await InviteCodeService.revoke_invite_code(user_id=login_user.user_id)
        return LinsightStartTaskError.return_resp(data=str(e))

    return resp_200(data=True, message="灵思执行任务已开始，执行结果将通过消息流返回")


# workbench 用户输入
@router.post("/workbench/user-input", summary="用户输入灵思", response_model=UnifiedResponseModel)
async def user_input(
        session_version_id: str = Body(..., description="灵思会话版本ID"),
        linsight_execute_task_id: str = Body(..., description="灵思执行任务ID"),
        input_content: str = Body(..., description="用户输入内容"),
        login_user: UserPayload = Depends(get_login_user)) -> UnifiedResponseModel:
    """
    用户输入
    :param session_version_id:
    :param input_content:
    :param linsight_execute_task_id:
    :param login_user:
    :return:
    """

    session_version_model = await LinsightSessionVersionDao.get_by_id(
        linsight_session_version_id=session_version_id)
    if not session_version_model:
        return NotFoundError.return_resp()

    if login_user.user_id != session_version_model.user_id:
        return UnAuthorizedError.return_resp()

    state_message_manager = LinsightStateMessageManager(session_version_id=session_version_id)

    await state_message_manager.set_user_input(task_id=linsight_execute_task_id, user_input=input_content)

    return resp_200(data=True, message="用户输入已提交")


# workbench 提交执行结果反馈
@router.post("/workbench/submit-feedback", summary="提交执行结果反馈", response_model=UnifiedResponseModel)
async def submit_feedback(
        background_tasks: BackgroundTasks,
        linsight_session_version_id: str = Body(..., description="灵思会话版本ID"),
        feedback: str = Body(None, description="用户反馈意见"),
        score: int = Body(0, ge=0, le=5, description="用户评分，1-5分"),
        is_reexecute: bool = Body(False, description="是否重新执行"),
        cancel_feedback: bool = Body(False, description="取消反馈"),
        login_user: UserPayload = Depends(get_login_user)) -> UnifiedResponseModel:
    """
    提交执行结果反馈
    :param background_tasks:
    :param cancel_feedback:
    :param linsight_session_version_id:
    :param feedback:
    :param score:
    :param is_reexecute:
    :param login_user:
    :return:
    """

    session_version_model = await LinsightSessionVersionDao.get_by_id(
        linsight_session_version_id=linsight_session_version_id)

    if not session_version_model:
        return NotFoundError.return_resp()

    if login_user.user_id != session_version_model.user_id:
        return UnAuthorizedError.return_resp()

    if score is not None and 0 < score <= 5:
        session_version_model.score = score
        await SOPManageService.update_sop_record_score(session_version_model.id, score)

    if feedback is not None:
        session_version_model.execute_feedback = feedback
    else:
        session_version_model.execute_feedback = "用户未提供反馈"

    # 如果是取消反馈
    if cancel_feedback:
        session_version_model.execute_feedback = "用户取消了反馈"
        await LinsightSessionVersionDao.insert_one(session_version_model)
        return resp_200(data=True, message="提交成功")

    session_version_model = await LinsightSessionVersionDao.insert_one(session_version_model)

    if is_reexecute:
        # 重新执行灵思的逻辑
        system_config = await settings.aget_all_config()

        # 获取Linsight_invitation_code
        linsight_invitation_code = system_config.get("linsight_invitation_code", False)

        if linsight_invitation_code:
            if await InviteCodeService.use_invite_code(user_id=login_user.user_id) is False:
                return LinsightUseUpError.return_resp()

        # 灵思会话版本
        linsight_session_version_model = LinsightSessionVersion(
            session_id=session_version_model.session_id,
            user_id=login_user.user_id,
            question=session_version_model.question,
            tools=session_version_model.tools,
            org_knowledge_enabled=session_version_model.org_knowledge_enabled,
            personal_knowledge_enabled=session_version_model.personal_knowledge_enabled,
            files=session_version_model.files,
            title=session_version_model.title
        )
        linsight_session_version_model = await LinsightSessionVersionDao.insert_one(linsight_session_version_model)

        return resp_200(data=linsight_session_version_model.model_dump(),
                        message="提交成功。")
    else:

        if feedback is not None and feedback.strip() != "":
            # 重新生成SOP记录到记录表
            background_tasks.add_task(
                LinsightWorkbenchImpl.feedback_regenerate_sop_task,
                session_version_model,
                feedback
            )
            pass

        return resp_200(data=True, message="提交成功")


# workbench 终止执行
@router.post("/workbench/terminate-execute", summary="终止执行灵思", response_model=UnifiedResponseModel)
async def terminate_execute(
        linsight_session_version_id: str = Body(..., description="灵思会话版本ID", embed=True),
        login_user: UserPayload = Depends(get_login_user)) -> UnifiedResponseModel:
    """
    终止执行灵思
    :param linsight_session_version_id:
    :param login_user:
    :return:
    """
    # 现终止执行灵思的逻辑
    session_version_model = await LinsightSessionVersionDao.get_by_id(
        linsight_session_version_id=linsight_session_version_id)

    if not session_version_model:
        return NotFoundError.return_resp()
    if login_user.user_id != session_version_model.user_id:
        return UnAuthorizedError.return_resp()

    if session_version_model.status == SessionVersionStatusEnum.COMPLETED:
        # return resp_500(code=400, message="灵思会话版本已完成，无法终止执行")
        return InvalidOperationError.return_resp()

    if session_version_model.status == SessionVersionStatusEnum.TERMINATED:
        # return resp_500(code=400, message="灵思会话版本已终止执行")
        return InvalidOperationError.return_resp()

    from bisheng.linsight.worker import LinsightQueue

    queue = LinsightQueue('queue', namespace="linsight", redis=redis_client)

    try:
        # 从队列中移除任务
        await queue.remove(linsight_session_version_id)
    except Exception as e:
        logger.error(f"删除队列任务失败: {str(e)}")

    # 更新状态为终止
    session_version_model.status = SessionVersionStatusEnum.TERMINATED

    state_message_manager = LinsightStateMessageManager(session_version_id=linsight_session_version_id)

    await state_message_manager.set_session_version_info(session_version_model)

    state_message_manager = LinsightStateMessageManager(session_version_id=session_version_model.id)
    # 推送终止消息
    await state_message_manager.push_message(
        MessageData(
            event_type=MessageEventType.TASK_TERMINATED,
            data={
                "message": "任务已被用户主动停止",
                "session_id": session_version_model.id,
                "terminated_at": datetime.now().isoformat()
            }
        )
    )

    return resp_200(data=True, message="灵思执行已终止")


# 获取当前会话所有灵思信息
@router.get("/workbench/session-version-list", summary="获取当前会话所有灵思信息", response_model=UnifiedResponseModel)
async def get_linsight_session_version_list(
        session_id: str = Query(..., description="会话ID"),
        login_user: UserPayload = Depends(get_login_user)) -> UnifiedResponseModel:
    """
    获取当前会话所有灵思信息
    :param session_id:
    :param login_user:
    :return:
    """

    linsight_session_version_models = await LinsightWorkbenchImpl.get_linsight_session_version_list(session_id)
    return resp_200([model.model_dump() for model in linsight_session_version_models])


# 获取执行任务详情
@router.get("/workbench/execute-task-detail", summary="获取执行任务详情", response_model=UnifiedResponseModel)
async def get_execute_task_detail(
        session_version_id: str = Query(..., description="灵思会话版本ID"),
        login_user: UserPayload = Depends(get_login_user)) -> UnifiedResponseModel:
    """
    获取执行任务详情
    :param session_version_id:
    :param login_user:
    :return:
    """

    execute_task_models = await LinsightWorkbenchImpl.get_execute_task_detail(session_version_id)
    return resp_200(execute_task_models)


# 建立灵思任务消息流 websocket
@router.websocket("/workbench/task-message-stream", name="task_message_stream")
async def task_message_stream(
        websocket: WebSocket,
        session_version_id: str = Query(..., description="灵思会话版本ID"),
        Authorize: AuthJWT = Depends()):
    """
    建立灵思任务消息流 websocket
    :param Authorize:
    :param websocket:
    :param session_version_id:
    :return:
    """

    try:
        Authorize.jwt_required(auth_from='websocket', websocket=websocket)
        payload = Authorize.get_jwt_subject()
        payload = json.loads(payload)
        login_user = UserPayload(**payload)

        message_handler = MessageStreamHandle(websocket=websocket, session_version_id=session_version_id)

        await message_handler.connect()

    except Exception as e:
        await websocket.close(code=1000, reason=str(e))
        return


# 批量下载任务文件
@router.post("/workbench/batch-download-files", summary="批量下载任务文件")
async def batch_download_files(
        zip_name: str = Body(..., description="压缩包名称"),
        file_info_list: List[BatchDownloadFilesSchema] = Body(..., description="文件信息列表"),
        login_user: UserPayload = Depends(get_login_user)):
    """
    批量下载任务文件
    :param zip_name:
    :param file_info_list:
    :param login_user:
    :return:
    """

    try:
        # 调用实现类处理批量下载
        zip_bytes = await LinsightWorkbenchImpl.batch_download_files(file_info_list)

        zip_name = zip_name if os.path.splitext(zip_name)[-1] == ".zip" else f"{zip_name}.zip"
        # 转成 unicode 字符串
        zip_name = parse.quote(zip_name)
        return StreamingResponse(
            iter([zip_bytes]),
            media_type="application/zip",
            headers={
                "Content-Disposition": f"attachment; filename={zip_name}"
            }
        )
    except Exception as e:
        logger.error(f"批量下载文件失败: {str(e)}")
        return ResourceDownloadError.return_resp(data=str(e))


# 获取队列排队状态
@router.get("/workbench/queue-status", summary="获取灵思队列排队状态", response_model=UnifiedResponseModel)
async def get_queue_status(
        session_version_id: str = Query(..., description="灵思会话版本ID"),
        login_user: UserPayload = Depends(get_login_user)) -> UnifiedResponseModel:
    """
    获取灵思队列排队状态
    :param session_version_id:
    :param login_user:
    :return:
    """
    from bisheng.linsight.worker import LinsightQueue

    queue = LinsightQueue('queue', namespace="linsight", redis=redis_client)
    try:
        index = await queue.index(session_version_id)
        return resp_200(data={"index": index}, message="获取灵思队列排队状态成功")
    except Exception as e:
        logger.error(f"获取灵思队列排队状态失败: {str(e)}")
        return LinsightQueueStatusError.return_resp(data=str(e))


@router.post("/sop/add", summary="添加灵思SOP", response_model=UnifiedResponseModel)
async def add_sop(
        sop_obj: SOPManagementSchema = Body(..., description="SOP对象"),
        login_user: UserPayload = Depends(get_login_user)) -> UnifiedResponseModel:
    """
    添加灵思SOP
    :return:
    """

    if not login_user.is_admin():
        return UnAuthorizedError.return_resp()

    return await SOPManageService.add_sop(sop_obj, user_id=login_user.user_id)


@router.post("/sop/update", summary="更新灵思SOP", response_model=UnifiedResponseModel)
async def update_sop(
        sop_obj: SOPManagementUpdateSchema = Body(..., description="SOP对象"),
        login_user: UserPayload = Depends(get_admin_user)) -> UnifiedResponseModel:
    """
    更新灵思SOP
    :return:
    """

    return await SOPManageService.update_sop(sop_obj)


@router.get("/sop/list", summary="获取灵思SOP列表", response_model=UnifiedResponseModel)
async def get_sop_list(
        keywords: str = Query(None, description="搜索关键词"),
        showcase: bool = Query(None, description="是否只获取精选案例"),
        page: int = Query(1, ge=1, description="页码"),
        page_size: int = Query(10, ge=1, le=100, description="每页数量"),
        sort: Literal["asc", "desc"] = Query("desc", description="排序方式，asc或desc"),
        login_user: UserPayload = Depends(get_admin_user)) -> UnifiedResponseModel:
    """
    获取灵思SOP列表
    :return:
    """

    sop_pages = await LinsightSOPDao.get_sop_page(keywords=keywords, showcase=showcase, page=page, page_size=page_size,
                                                  sort=sort)
    return resp_200(data=sop_pages)


@router.get("/sop/record", summary="获取灵思SOP记录", response_model=UnifiedResponseModel)
async def get_sop_record(login_user: UserPayload = Depends(get_admin_user),
                         keyword: str = Query(None, description="搜索关键字"),
                         sort: str = Query(default='desc', description="排序方式，asc或desc"),
                         page: int = Query(1, ge=1, description="页码"),
                         page_size: int = Query(10, ge=1, le=100, description="每页数量")):
    res, count = await SOPManageService.get_sop_record(keyword, sort, page, page_size)
    return resp_200(PageList(total=count, list=res))


@router.post("/sop/record/sync", summary="同步sop记录到sop库", response_model=UnifiedResponseModel)
async def sync_sop_record(
        login_user: UserPayload = Depends(get_admin_user),
        record_ids: list[int] = Body(..., description="sop记录表里的唯一id"),
        override: Optional[bool] = Body(default=False,
                                        description="是否强制覆盖"),
        save_new: Optional[bool] = Body(default=False,
                                        description="是否另存为新sop")) -> UnifiedResponseModel:
    """
    同步SOP记录到SOP库
    """
    try:
        repeat_name = await SOPManageService.sync_sop_record(record_ids, override, save_new)
        return resp_200(data={
            "repeat_name": repeat_name,
        }, message="success")
    except HTTPException as e:
        raise e
    except Exception as e:
        logger.exception("sync_sop_record error")
        return resp_500(code=500, message=f"指导手册 导入失败：{str(e)[:100]}")  # 限制错误信息长度，避免过长


@router.post("/sop/upload", summary="批量导入SOP入库", response_model=UnifiedResponseModel)
async def upload_sop_file(
        file: UploadFile = File(..., description="上传的SOP文件"),
        override: Optional[bool] = Body(default=False, description="是否强制覆盖"),
        save_new: Optional[bool] = Body(default=False, description="是否另存为新sop"),
        ignore_error: Optional[bool] = Body(default=False, description="是否忽略文件找那个错误的记录"),
        login_user: UserPayload = Depends(get_admin_user)) -> UnifiedResponseModel:
    """
    批量导入SOP入库
    """

    try:
        # 调用实现类处理文件上传
        repeat_name = await SOPManageService.upload_sop_file(login_user, file, ignore_error, override, save_new)

        return resp_200(data={
            "repeat_name": repeat_name,
        }, message="指导手册文件上传成功")
    except HTTPException as e:
        raise e
    except Exception as e:
        logger.exception("SOP文件上传失败")
        return resp_500(code=500, message=f"指导手册 导入失败：{str(e)[:100]}")  # 限制错误信息长度，避免过长


@router.delete("/sop/remove", summary="删除灵思SOP", response_model=UnifiedResponseModel)
async def remove_sop(
        sop_ids: List[int] = Body(..., description="SOP唯一ID列表", embed=True),
        login_user: UserPayload = Depends(get_admin_user)) -> UnifiedResponseModel:
    """
    删除灵思SOP
    :return:
    """

    return await SOPManageService.remove_sop(sop_ids, login_user)


@router.get("/sop/showcase", summary="灵思sop库的精选案例", response_model=UnifiedResponseModel)
async def set_sop_banner(
        page: int = Query(1, ge=1, description="页码"),
        page_size: int = Query(10, ge=1, le=100, description="每页数量"),
        sort: Literal["asc", "desc"] = Query("desc", description="排序方式，asc或desc"),
        login_user: UserPayload = Depends(get_login_user)) -> UnifiedResponseModel:
    """
    设置或取消灵思SOP库的精选案例
    :return:
    """
    sop_pages = await LinsightSOPDao.get_sop_page(showcase=True, page=page, page_size=page_size, sort=sort)
    return resp_200(data=sop_pages)


@router.post("/sop/showcase", summary="设置或取消灵思库的精选案例", response_model=UnifiedResponseModel)
async def set_sop_banner(
        sop_id: int = Body(..., description="SOP唯一ID"),
        showcase: bool = Body(..., description="是否设置为精选案例"),
        login_user: UserPayload = Depends(get_admin_user)) -> UnifiedResponseModel:
    """
    设置或取消灵思SOP库的精选案例
    :return:
    """
    # 校验SOP是否存在
    existing_sop = await LinsightSOPDao.get_sops_by_ids([sop_id])
    if not existing_sop:
        raise NotFoundError.http_exception(msg="sop not found")
    if showcase:
        # 设置为精选案例需要检查是否有运行结果
        existing_sop = existing_sop[0]
        if not existing_sop.linsight_version_id:
            raise SopShowcaseError.http_exception()
        execute_task_models = await LinsightWorkbenchImpl.get_execute_task_detail(existing_sop.linsight_version_id)
        if not execute_task_models:
            raise SopShowcaseError.http_exception()

    await LinsightSOPDao.set_sop_showcase(sop_id, showcase)
    return resp_200()


class IntegratedExecuteRequestBody(BaseModel):
    query: str = Body(..., description="用户提交的问题")
    tool_ids: List[int] = Body(None, description="选择的工具ID列表")
    org_knowledge_enabled: bool = Body(False, description="是否启用组织知识库")
    personal_knowledge_enabled: bool = Body(False, description="是否启用个人知识库")
    # 只生成灵思SOP，不执行
    only_generate_sop: bool = Body(False, description="是否只生成SOP，不执行")


# 灵思一体化执行接口
@router.post("/integrated-execute", summary="灵思一体化执行接口")
async def integrated_execute(
        request: Request,
        body_param: str = Form(..., description="请求体参数，JSON字符串",
                               example='{"query": "请帮我写一个Python函数，计算两个数的和。", "tool_ids": [1, 2], "org_knowledge_enabled": true, "personal_knowledge_enabled": false}'),
        files: List[UploadFile] = File(None, description="上传的文件列表"),
        login_user: UserPayload = Depends(get_login_user)
) -> EventSourceResponse:
    """
    灵思一体化执行接口
    :param body_param: 请求体参数，JSON字符串
    :param request: 请求对象
    :param files: 上传的文件列表
    :param login_user: 登录用户信息
    :return: SSE事件流响应
    """

    # ======================== 参数验证 ========================
    try:
        body_param = IntegratedExecuteRequestBody.model_validate_json(body_param)
    except ValidationError as e:
        logger.error(f"用户 {login_user.user_id} 请求体参数解析失败: {str(e)}")
        return EventSourceResponse(iter([{
            "event": "error",
            "data": json.dumps({
                "error": "请求体参数解析失败",
                "message": str(e),
                "code": "PARAM_VALIDATION_ERROR"
            })
        }]))
    except Exception as e:
        logger.error(f"用户 {login_user.user_id} 参数解析异常: {str(e)}")
        return EventSourceResponse(iter([{
            "event": "error",
            "data": json.dumps({
                "error": "参数解析异常",
                "message": str(e),
                "code": "PARAM_PARSE_ERROR"
            })
        }]))

    logger.info(f"用户 {login_user.user_id} 提交灵思问题: {body_param.query}")

    # ======================== 上传文件并解析 ========================
    upload_file_results = []
    if files:
        logger.info(f"用户 {login_user.user_id} 开始上传 {len(files)} 个文件")

        for idx, file in enumerate(files):
            try:
                # 文件大小和类型验证
                if file.size and file.size > 100 * 1024 * 1024:  # 100MB限制
                    raise ValueError(f"文件 {file.filename} 大小超过限制(100MB)")

                if not file.filename:
                    raise ValueError(f"第{idx + 1}个文件名为空")

                logger.debug(f"开始上传文件: {file.filename}")
                upload_result = await LinsightWorkbenchImpl.upload_file(file)

                if not upload_result:
                    raise ValueError(f"文件 {file.filename} 上传失败，返回结果为空")

                # 异步解析文件，增加超时控制
                parse_result = await asyncio.wait_for(
                    LinsightWorkbenchImpl.parse_file(upload_result),
                    timeout=300  # 5分钟超时
                )

                if not parse_result:
                    raise ValueError(f"文件 {file.filename} 解析失败，返回结果为空")

                upload_file_results.append(parse_result)
                logger.debug(f"文件 {file.filename} 上传解析完成")

            except asyncio.TimeoutError:
                error_msg = f"文件 {file.filename} 解析超时"
                logger.error(f"用户 {login_user.user_id} {error_msg}")
                return EventSourceResponse(iter([{
                    "event": "error",
                    "data": json.dumps({
                        "error": "文件解析超时",
                        "message": error_msg,
                        "code": "FILE_PARSE_TIMEOUT"
                    })
                }]))


            except Exception as e:
                error_msg = f"文件 {getattr(file, 'filename', f'第{idx + 1}个文件')} 处理失败: {str(e)}"
                logger.error(f"用户 {login_user.user_id} {error_msg}")
                return EventSourceResponse(iter([{
                    "event": "error",
                    "data": json.dumps({
                        "error": "文件上传失败",
                        "message": error_msg,
                        "code": "FILE_UPLOAD_ERROR"
                    })
                }]))

        # 检查文件解析结果
        if upload_file_results:
            failed_files = [
                f.get("original_filename", "未知文件")
                for f in upload_file_results
                if f.get("parsing_status") == "failed"
            ]

            if failed_files:
                error_msg = f"以下文件解析失败: {', '.join(failed_files)}"
                logger.error(f"用户 {login_user.user_id} {error_msg}")
                return EventSourceResponse(iter([{
                    "event": "error",
                    "data": json.dumps({
                        "error": "文件解析失败",
                        "message": error_msg,
                        "code": "FILE_PARSE_FAILED",
                        "failed_files": failed_files
                    })
                }]))

    async def event_generator():
        """
        事件生成器，用于生成SSE事件
        """
        linsight_session_version_model = None
        state_message_manager = None

        try:

            # ======================== 提交灵思问题 ========================
            try:
                submit_files = []
                if upload_file_results:
                    for f in upload_file_results:
                        if not f.get("file_id"):
                            logger.warning(f"文件 {f.get('original_filename', '未知')} 缺少file_id")
                            continue
                        submit_files.append(SubmitFileSchema(
                            file_id=f.get("file_id"),
                            file_name=f.get("original_filename"),
                            parsing_status=f.get("parsing_status")
                        ))

                submit_tools = None
                if body_param.tool_ids:
                    try:
                        submit_tools = [LinsightToolSchema(
                            id="1",
                            is_preset=1,
                            children=[
                                ToolChildrenSchema(id=int(tool_id))
                                for tool_id in body_param.tool_ids
                            ]
                        )]
                    except (ValueError, TypeError) as e:
                        logger.error(f"用户 {login_user.user_id} 工具ID转换失败: {str(e)}")
                        yield {
                            "event": "error",
                            "data": json.dumps({
                                "error": "工具ID格式错误",
                                "message": f"工具ID必须为数字: {str(e)}",
                                "code": "INVALID_TOOL_ID"
                            })
                        }
                        return

                submit_obj = LinsightQuestionSubmitSchema(
                    question=body_param.query,
                    org_knowledge_enabled=body_param.org_knowledge_enabled,
                    personal_knowledge_enabled=body_param.personal_knowledge_enabled,
                    files=submit_files,
                    tools=submit_tools
                )

                _, linsight_session_version_model = await LinsightWorkbenchImpl.submit_user_question(
                    submit_obj, login_user
                )

                if not linsight_session_version_model:
                    raise ValueError("提交灵思问题失败，返回结果为空")

                yield {
                    "event": "linsight_workbench_submit",
                    "data": linsight_session_version_model.model_dump_json()
                }

            except Exception as e:
                error_msg = f"提交灵思问题失败: {str(e)}"
                logger.error(f"用户 {login_user.user_id} {error_msg}")
                yield {
                    "event": "error",
                    "data": json.dumps({
                        "error": "提交问题失败",
                        "message": error_msg,
                        "code": "SUBMIT_QUESTION_ERROR"
                    })
                }
                return

            # ======================== 生成SOP ========================
            try:
                knowledge_res = []
                linsight_conf = settings.get_linsight_conf()

                # 获取组织知识库
                if (linsight_session_version_model.org_knowledge_enabled and
                        linsight_conf and linsight_conf.max_knowledge_num > 0):
                    try:
                        org_knowledge, _ = await KnowledgeService.get_knowledge(
                            request, login_user, KnowledgeTypeEnum.NORMAL, None, 1,
                            linsight_conf.max_knowledge_num
                        )
                        if org_knowledge:
                            knowledge_res.extend(org_knowledge)
                            logger.debug(f"获取到 {len(org_knowledge)} 个组织知识")
                    except Exception as e:
                        logger.warning(f"用户 {login_user.user_id} 获取组织知识库失败: {str(e)}")
                        # 继续执行，不中断流程

                # 获取个人知识库
                if linsight_session_version_model.personal_knowledge_enabled:
                    try:
                        personal_knowledge = await KnowledgeDao.aget_user_knowledge(
                            login_user.user_id, None, KnowledgeTypeEnum.PRIVATE
                        )
                        if personal_knowledge:
                            knowledge_res.extend(personal_knowledge)
                            logger.debug(f"获取到 {len(personal_knowledge)} 个个人知识")
                    except Exception as e:
                        logger.warning(f"用户 {login_user.user_id} 获取个人知识库失败: {str(e)}")
                        # 继续执行，不中断流程

                # 生成SOP
                sop_generate = LinsightWorkbenchImpl.generate_sop(
                    linsight_session_version_id=linsight_session_version_model.id,
                    previous_session_version_id=None,
                    feedback_content=None,
                    reexecute=False,
                    login_user=login_user,
                    knowledge_list=knowledge_res
                )

                async for event in sop_generate:
                    if event.get("event") == "error":
                        yield event
                        return
                    yield event

                yield {
                    "event": "sop_generate_complete",
                    "data": json.dumps({"message": "SOP生成完成"})
                }

            except Exception as e:
                error_msg = f"SOP生成失败: {str(e)}"
                logger.error(f"用户 {login_user.user_id} {error_msg}")
                yield {
                    "event": "error",
                    "data": json.dumps({
                        "error": "SOP生成失败",
                        "message": error_msg,
                        "code": "SOP_GENERATE_ERROR"
                    })
                }
                return

            if body_param.only_generate_sop:
                return

            # ======================== 开始执行 ========================
            try:
                from bisheng.linsight.worker import LinsightQueue

                queue = LinsightQueue('queue', namespace="linsight", redis=redis_client)
                await queue.put(data=linsight_session_version_model.id)

                yield {
                    "event": "linsight_execute_submitted",
                    "data": json.dumps({"message": "灵思执行任务已提交"})
                }

            except Exception as e:
                error_msg = f"提交执行任务失败: {str(e)}"
                logger.error(f"用户 {login_user.user_id} {error_msg}")
                yield {
                    "event": "error",
                    "data": json.dumps({
                        "error": "提交执行任务失败",
                        "message": error_msg,
                        "code": "SUBMIT_TASK_ERROR"
                    })
                }
                return

            # ======================== 消费消息流 ========================
            try:
                state_message_manager = LinsightStateMessageManager(
                    session_version_id=linsight_session_version_model.id
                )
                final_result_message = None
                message_count = 0
                max_messages = 10000  # 防止无限循环
                max_wait_time = 60 * 60  # 最大等待1小时
                start_time = time.time()

                while message_count < max_messages:
                    # 检查超时
                    if time.time() - start_time > max_wait_time:
                        logger.warning(f"用户 {login_user.user_id} 消息消费超时")
                        yield {
                            "event": "warning",
                            "data": json.dumps({
                                "message": "执行时间较长，可能需要更多时间完成",
                                "code": "EXECUTION_TIMEOUT_WARNING"
                            })
                        }
                        break

                    try:
                        message = await asyncio.wait_for(
                            state_message_manager.pop_message(),
                            timeout=10.0  # 10秒超时
                        )
                    except asyncio.TimeoutError:
                        # 超时继续等待
                        continue
                    except Exception as e:
                        logger.error(f"用户 {login_user.user_id} 获取消息失败: {str(e)}")
                        break

                    if message:
                        message_count += 1
                        yield {
                            "event": "linsight_execute_message",
                            "data": message.model_dump_json()
                        }

                        # 保存最终结果消息
                        if message.event_type == MessageEventType.FINAL_RESULT:
                            final_result_message = message

                        # 检查终止条件
                        if message.event_type in [
                            MessageEventType.ERROR_MESSAGE,
                            MessageEventType.TASK_TERMINATED,
                            MessageEventType.FINAL_RESULT
                        ]:
                            break
                    else:
                        await asyncio.sleep(1)

                # 处理最终结果消息
                final_files = []
                all_from_session_files = []

                if final_result_message and final_result_message.data:
                    try:
                        session_version_model = LinsightSessionVersion.model_validate(final_result_message.data)

                        if session_version_model.output_result:
                            final_files = session_version_model.output_result.get("final_files", [])
                            all_from_session_files = session_version_model.output_result.get("all_from_session_files",
                                                                                             [])

                            # 生成文件分享链接
                            for final_file in final_files:
                                if final_file.get("url"):
                                    try:
                                        final_file["url"] = minio_client.get_share_link(final_file["url"])
                                    except Exception as e:
                                        logger.warning(f"生成最终文件分享链接失败: {str(e)}")

                            for session_file in all_from_session_files:
                                if session_file.get("url"):
                                    try:
                                        session_file["url"] = minio_client.get_share_link(session_file["url"])
                                    except Exception as e:
                                        logger.warning(f"生成会话文件分享链接失败: {str(e)}")

                    except Exception as e:
                        logger.error(f"用户 {login_user.user_id} 处理最终结果失败: {str(e)}")

                yield {
                    "event": "final_result_files",
                    "data": json.dumps({
                        "final_files": final_files,
                        "all_from_session_files": all_from_session_files
                    })
                }

            except Exception as e:
                error_msg = f"消息消费失败: {str(e)}"
                logger.error(f"用户 {login_user.user_id} {error_msg}")
                yield {
                    "event": "error",
                    "data": json.dumps({
                        "error": "消息消费失败",
                        "message": error_msg,
                        "code": "MESSAGE_CONSUME_ERROR"
                    })
                }
                return

        except Exception as e:
            # 捕获所有未处理的异常
            error_msg = f"接口执行异常: {str(e)}"
            logger.error(f"用户 {login_user.user_id} {error_msg}", exc_info=True)
            yield {
                "event": "error",
                "data": json.dumps({
                    "error": "系统异常",
                    "message": error_msg,
                    "code": "SYSTEM_ERROR"
                })
            }

        finally:
            pass

    return EventSourceResponse(event_generator())<|MERGE_RESOLUTION|>--- conflicted
+++ resolved
@@ -3,12 +3,10 @@
 import os
 import time
 from datetime import datetime
-from typing import List, Literal, Optional
+from typing import List, Literal, Optional, Annotated
 from urllib import parse
 
 from fastapi import APIRouter, Depends, Body, Query, UploadFile, File, BackgroundTasks, Request, HTTPException, Form
-<<<<<<< HEAD
-=======
 from pydantic import BaseModel, ValidationError
 
 from bisheng.api.errcode.linsight import LinsightQuestionError, LinsightUseUpError, LinsightModifySopError, \
@@ -16,19 +14,12 @@
 from bisheng.api.errcode.server import InvalidOperationError, ResourceDownloadError
 from bisheng.utils.minio_client import minio_client
 from fastapi_jwt_auth import AuthJWT
->>>>>>> 4bea644a
 from loguru import logger
-from pydantic import BaseModel, ValidationError
 from sse_starlette import EventSourceResponse
 from starlette.responses import StreamingResponse
 from starlette.websockets import WebSocket
 
-<<<<<<< HEAD
-from bisheng.api.errcode.base import UnAuthorizedError, NotFoundError
-from bisheng.api.errcode.linsight import SopShowcaseError
-=======
 from bisheng.api.errcode.http_error import UnAuthorizedError, NotFoundError
->>>>>>> 4bea644a
 from bisheng.api.services.invite_code.invite_code import InviteCodeService
 from bisheng.api.services.knowledge import KnowledgeService
 from bisheng.api.services.linsight.message_stream_handle import MessageStreamHandle
@@ -47,8 +38,6 @@
 from bisheng.database.models.linsight_sop import LinsightSOPDao, LinsightSOPRecord
 from bisheng.linsight.state_message_manager import LinsightStateMessageManager, MessageData, MessageEventType
 from bisheng.settings import settings
-from bisheng.utils.minio_client import minio_client
-from fastapi_jwt_auth import AuthJWT
 
 router = APIRouter(prefix="/linsight", tags=["灵思"])
 
@@ -180,7 +169,6 @@
         previous_session_version_id: str = Body(None, description="上一个灵思会话版本ID"),
         feedback_content: str = Body(None, description="用户反馈内容"),
         reexecute: bool = Body(False, description="是否重新执行生成SOP"),
-        sop_id: int = Body(None, description="精选案例的ID"),
         login_user: UserPayload = Depends(get_login_user)) -> EventSourceResponse:
     """
     生成与重新规划灵思SOP
