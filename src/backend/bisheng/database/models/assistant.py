--- conflicted
+++ resolved
@@ -160,13 +160,8 @@
             return session.exec(statement).all()
 
     @classmethod
-<<<<<<< HEAD
-    def get_all_assistants(cls, name: str, page: int, limit: int, assistant_ids: List[UUID] = None, status: int = None) \
-            -> (List[Assistant], int):
-=======
     def get_all_assistants(cls, name: str, page: int, limit: int, assistant_ids: List[UUID] = None,
                            status: int = None) -> (List[Assistant], int):
->>>>>>> a807490e
         with session_getter() as session:
             statement = select(Assistant).where(Assistant.is_delete == 0)
             count_statement = session.query(func.count(
