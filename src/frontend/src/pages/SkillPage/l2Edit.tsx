import { ArrowLeft, ChevronUp } from "lucide-react";
import { useContext, useEffect, useMemo, useRef, useState } from "react";
import { useTranslation } from "react-i18next";
import { useNavigate, useParams } from "react-router-dom";
import L2ParameterComponent from "../../CustomNodes/GenericNode/components/parameterComponent/l2Index";
import ShadTooltip from "../../components/ShadTooltipComponent";
import { Button } from "../../components/bs-ui/button";
import { Input } from "../../components/bs-ui/input";
import { Label } from "../../components/bs-ui/label";
import { Textarea } from "../../components/bs-ui/input";
import { alertContext } from "../../contexts/alertContext";
import { TabsContext } from "../../contexts/tabsContext";
import { userContext } from "../../contexts/userContext";
import { createCustomFlowApi, getFlowApi } from "../../controllers/API/flow";
import { useHasForm } from "../../util/hook";
import FormSet from "./components/FormSet";
import { captureAndAlertRequestErrorHoc } from "../../controllers/request";
import { useToast } from "@/components/bs-ui/toast/use-toast";
<<<<<<< HEAD
import ContentSecuritySheet from "@/components/bs-comp/sheets/ContentSecuritySheet";
import { SettingIcon } from "@/components/bs-icons/setting";
import { Switch } from "@/components/bs-ui/switch";
import ContentShow from "./components/ContentShow";
import { BuildType } from "@/types/assistant";
=======
import { SettingIcon } from "@/components/bs-icons/setting";
import { Switch } from "@/components/bs-ui/switch";
import FlowSetting from "@/components/Pro/security/FlowSetting";
import { locationContext } from "@/contexts/locationContext";
>>>>>>> dfe7e3d7

export default function l2Edit() {
    const { t } = useTranslation()

    const { id, vid } = useParams()
<<<<<<< HEAD
=======
    const { appConfig } = useContext(locationContext)
>>>>>>> dfe7e3d7
    const { flow: nextFlow, setFlow, saveFlow } = useContext(TabsContext);
    const flow = useMemo(() => {
        return id ? nextFlow : null
    }, [nextFlow])

    const [isL2, setIsL2] = useState(false)
    const [loading, setLoading] = useState(false)
    const nameRef = useRef(null)
    const descRef = useRef(null)
    const guideRef = useRef(null)
    const [content,setContent] = useState({
        open:false,
        reviewType: '',
        vocabularyType: [],
        vocabularyInput: '',
        automaticReply: ''
    })

    useEffect(() => {
        // 无id不再请求
        if (!id) return
        // 已有flow 数据时，不再请求
        // if (flow?.id === id) {
        //     setIsL2(true)
        //     nameRef.current.value = flow.name
        //     descRef.current.value = flow.description
        //     guideRef.current.value = flow.guide_word
        //     return
        // }
        // 无flow从db获取
        getFlowApi(id).then(_flow => { // 可以获取内容安全审查数据？
            // 回填flow
            setFlow('l2 flow init', _flow)
            setIsL2(true)
            nameRef.current.value = _flow.name
            descRef.current.value = _flow.description
            guideRef.current.value = _flow.guide_word
        })
    }, [id])
    useEffect(() => {
        if(!id) return 
        setContent({
            open: true,
            reviewType: '敏感词表匹配',
            vocabularyType: ['内置词表','自定义词表'],
            vocabularyInput: '歧视\n色情\n暴力\n战争',
            automaticReply: '您的输入带有敏感词汇，我拒绝回答'
        })
    },[id]) // 测试所需


    // 校验
    const { user } = useContext(userContext);
    const [error, setError] = useState({ name: false, desc: false }) // 表单error信息展示
    const { message } = useToast()
    const isParamError = (name, desc, showErrorConfirm = false) => {
        const errorlist = [];
        if (!name) errorlist.push(t('skills.skillNameRequired'));
        if (name.length > 30) errorlist.push(t('skills.skillNameTooLong'));

        // Duplicate name validation
        const nameErrors = errorlist.length;
        if (!desc) errorlist.push(t('skills.skillDescRequired'));
        if (desc.length > 200) errorlist.push(t('skills.skillDescTooLong'));
        if (errorlist.length && showErrorConfirm) message({
            title: t('prompt'),
            variant: 'error',
            description: errorlist
        });
        setError({ name: !!nameErrors, desc: errorlist.length > nameErrors });

        return !!errorlist.length;
    }


    const navigate = useNavigate()
    const flowSettingSaveRef = useRef(null)
    // 创建新技能 
    const handleCreateNewSkill = async () => {
        const name = nameRef.current.value
        const guideWords = guideRef.current.value
        const description = descRef.current.value
        if (isParamError(name, description, true)) return
        setLoading(true)

        await captureAndAlertRequestErrorHoc(createCustomFlowApi({
            name,
            description,
            guide_word: guideWords
        }, user.user_name).then(newFlow => {
            setFlow('l2 create flow', newFlow)
            navigate("/flow/" + newFlow.id, { replace: true }); // l3
            // 创建技能后在保存
            flowSettingSaveRef.current?.(newFlow.id)
        }))
        setLoading(false)
    }

    const formRef = useRef(null)

    // 编辑回填参数
    const handleJumpFlow = async () => {
        const name = nameRef.current.value
        const description = descRef.current.value
        const guideWords = guideRef.current.value
        // 上线技能直接跳转L3
        if (flow.status === 2) return navigate('/flow/' + id, { replace: true })
        // 高级配置信息有误直接跳转L3
        if (isParamError(name, description)) return navigate('/flow/' + id, { replace: true })
        // 保存在跳
        setLoading(true)
        formRef.current?.save()

        await saveFlow({ ...flow, name, description, guide_word: guideWords })
        setLoading(false)
        navigate('/flow/' + id, { replace: true })
    }

    const handleSave = async () => {
        const name = nameRef.current.value
        const description = descRef.current.value
        const guideWords = guideRef.current.value
        if (isParamError(name, description, true)) return
        setLoading(true)
        formRef.current?.save()

        const res = await captureAndAlertRequestErrorHoc(saveFlow({ ...flow, name, description, guide_word: guideWords }))
        setLoading(false)
        if (res) {
            message({
                title: t('prompt'),
                variant: 'success',
                description: t('success')
            });
            setTimeout(() => /^\/skill\/[\w\d-]+/.test(location.pathname) && navigate(-1), 2000);
        }
    }

    // 表单收缩
    const showContent = (e) => {
        const target = e.target.tagName === 'svg' ? e.target.parentNode : e.target
        const contentDom = target.nextSibling
        target.children[0].style.transform = contentDom.clientHeight ? 'rotate(180deg)' : 'rotate(0deg)'
        contentDom.style.maxHeight = contentDom.clientHeight ? 0 : '999px'
    }

    // isForm
    const isForm = useHasForm(flow)

    // 内容安全审查    如果有id和vid则查询数据库，否则是新建技能
    const [show, setShow] = useState(false)
    const [toggle, setToggle] = useState(content.open)
    const checkedChange = (value) => {
        setToggle(value)
        setShow(value)
    }

    return <div className="relative box-border h-full overflow-auto">
        <div className="p-6 pb-48 h-full overflow-y-auto">
            <div className="flex justify-between w-full">
                <ShadTooltip content={t('back')} side="right">
                    <button className="extra-side-bar-buttons w-[36px]" onClick={() => window.history.length < 3 ? navigate('/build/skills') : navigate(-1)}>
                        <ArrowLeft strokeWidth={1.5} className="side-bar-button-size" />
                    </button>
                </ShadTooltip>
                {/* <ShadTooltip content="接口信息" side="left">
                <button className="extra-side-bar-buttons w-[36px]" onClick={() => openPopUp(<ApiModal flow={flows.find((f) => f.id === tabId)} />)} >
                    <TerminalSquare strokeWidth={1.5} className="side-bar-button-size " ></TerminalSquare>
                </button>
            </ShadTooltip> */}
            </div>
            {/* form */}
            <div className="pt-6">
                <p className="text-center text-2xl">{t('skills.skillSettings')}</p>
                <div className="w-[50%] max-w-2xl mx-auto">
                    <p className="text-center text-gray-400 mt-4 cursor-pointer flex justify-center" onClick={showContent}>
                        {t('skills.basicInfo')}
                        <ChevronUp />
                    </p>
                    {/* base form */}
                    <div className="w-full overflow-hidden transition-all px-1">
                        <div className="mt-4">
                            <Label htmlFor="name">{t('skills.skillName')}</Label>
                            <Input ref={nameRef} placeholder={t('skills.skillName')} className={`mt-2 ${error.name && 'border-red-400'}`} />
                        </div>
                        <div className="mt-4">
                            <Label htmlFor="username">{t('skills.description')}</Label>
                            <Textarea ref={descRef} id="name" placeholder={t('skills.description')} className={`mt-2 ${error.desc && 'border-red-400'}`} />
                        </div>
                        <div className="mt-4">
                            <Label htmlFor="username">{t('skills.guideWords')}</Label>
                            <Textarea ref={guideRef} maxLength={1000} id="name" placeholder={t('skills.guideWords')} className={`mt-2 ${error.desc && 'border-red-400'}`} />
                        </div>
                    </div>
                    {
                        // L2 form
                        isL2 && <div className="w-full mt-8">
                            <p className="text-center text-gray-400 cursor-pointer flex justify-center" onClick={showContent}>
                                {t('skills.parameterInfo')}
                                <ChevronUp />
                            </p>
                            <div className="w-full overflow-hidden transition-all px-1">
                                {flow?.data?.nodes.map(({ data }) => (
                                    <div key={data.id} className="w-full">
                                        <div className="only:hidden mt-6">
                                            <span className="p-2 font-bold text-gray-400 text-base">
                                                {data.node.l2_name || data.node.display_name}
                                            </span>
                                        </div>
                                        {
                                            // 自定义组件
                                            Object.keys(data.node.template).map(k => (
                                                data.node.template[k].l2 && <div className="w-full mt-4 px-1" key={k}>
                                                    <Label htmlFor="name" className="text-right">
                                                        {data.node.template[k].l2_name || data.node.template[k].name}
                                                    </Label>
                                                    <L2ParameterComponent data={data} type={data.node.template[k].type} name={k} />
                                                </div>
                                            ))
                                        }
                                    </div>
                                ))}
                            </div>
                        </div>
                    }
                    <p className="text-center text-gray-400 mt-8 cursor-pointer flex justify-center" onClick={showContent}>
                        内容安全审查设置
                        <ChevronUp />
                    </p>
                    {/* base form */}
                    <div className="w-full overflow-hidden transition-all px-1">
                        <div className="mt-6 flex items-center justify-center h-[30px]">
                            <span className="flex-1 text-right mr-[10px]">开启内容安全审查</span>
                            <div className="flex flex-1 items-center justify-center space-x-6">
                                <Switch checked={toggle} onCheckedChange={checkedChange}/>
                                <ContentSecuritySheet data={content} onSave={(data) => setContent(data)}
                                isOpen={show} onCloseSheet={() => setShow(false)}>
                                {toggle && <SettingIcon onClick={(e) => {e.stopPropagation(); setShow(!show)}} className="w-[45px] h-[45px]"/>}
                                </ContentSecuritySheet>
                            </div>
                        </div>
                        {toggle && <div className="flex flex-1 justify-center">
                            <ContentShow data={content}/>
                        </div>}
                    </div>
                    {/* 表单设置 */}
                    {isForm && <FormSet ref={formRef} id={id} vid={vid}></FormSet>}
<<<<<<< HEAD
=======
                    {/* 安全审查 */}
                    {appConfig.isPro && <div>
                        <p className="text-center text-gray-400 mt-8 cursor-pointer flex justify-center" onClick={showContent}>
                            内容安全审查设置
                            <ChevronUp />
                        </p>
                        {/* base form */}
                        <div className="w-full overflow-hidden transition-all px-1">
                            <FlowSetting id={id} type={2} isOnline={nextFlow?.status === 2} onSubTask={(fn) => flowSettingSaveRef.current = fn} />
                        </div>
                    </div>}
>>>>>>> dfe7e3d7
                </div>
            </div>
        </div>
        {/* footer */}
        <div className="absolute flex z-50 bottom-0 w-[calc(100vw-200px)] py-8 mr-5 justify-center bg-[#fff] border-t dark:bg-gray-900">
            {
                isL2 ?
                    <div className="flex gap-4 w-[50%]">
                        <Button disabled={loading} className="extra-side-bar-save-disable w-[70%]" onClick={handleSave}>
                            {t('save')}
                        </Button>
                        <Button disabled={loading} className="w-[30%]" variant="outline" onClick={() => handleJumpFlow()}>
                            {t('skills.advancedConfiguration')}
                        </Button>
                    </div>
                    :
                    <div className="flex justify-center w-[50%]">
                        <Button disabled={loading} className="extra-side-bar-save-disable w-[50%]" onClick={handleCreateNewSkill}>
                            {t('skills.nextStep')}
                        </Button>
                    </div>
            }
        </div>
    </div>
};<|MERGE_RESOLUTION|>--- conflicted
+++ resolved
@@ -16,27 +16,16 @@
 import FormSet from "./components/FormSet";
 import { captureAndAlertRequestErrorHoc } from "../../controllers/request";
 import { useToast } from "@/components/bs-ui/toast/use-toast";
-<<<<<<< HEAD
-import ContentSecuritySheet from "@/components/bs-comp/sheets/ContentSecuritySheet";
-import { SettingIcon } from "@/components/bs-icons/setting";
-import { Switch } from "@/components/bs-ui/switch";
-import ContentShow from "./components/ContentShow";
-import { BuildType } from "@/types/assistant";
-=======
 import { SettingIcon } from "@/components/bs-icons/setting";
 import { Switch } from "@/components/bs-ui/switch";
 import FlowSetting from "@/components/Pro/security/FlowSetting";
 import { locationContext } from "@/contexts/locationContext";
->>>>>>> dfe7e3d7
 
 export default function l2Edit() {
     const { t } = useTranslation()
 
     const { id, vid } = useParams()
-<<<<<<< HEAD
-=======
     const { appConfig } = useContext(locationContext)
->>>>>>> dfe7e3d7
     const { flow: nextFlow, setFlow, saveFlow } = useContext(TabsContext);
     const flow = useMemo(() => {
         return id ? nextFlow : null
@@ -47,13 +36,6 @@
     const nameRef = useRef(null)
     const descRef = useRef(null)
     const guideRef = useRef(null)
-    const [content,setContent] = useState({
-        open:false,
-        reviewType: '',
-        vocabularyType: [],
-        vocabularyInput: '',
-        automaticReply: ''
-    })
 
     useEffect(() => {
         // 无id不再请求
@@ -76,16 +58,6 @@
             guideRef.current.value = _flow.guide_word
         })
     }, [id])
-    useEffect(() => {
-        if(!id) return 
-        setContent({
-            open: true,
-            reviewType: '敏感词表匹配',
-            vocabularyType: ['内置词表','自定义词表'],
-            vocabularyInput: '歧视\n色情\n暴力\n战争',
-            automaticReply: '您的输入带有敏感词汇，我拒绝回答'
-        })
-    },[id]) // 测试所需
 
 
     // 校验
@@ -185,14 +157,6 @@
 
     // isForm
     const isForm = useHasForm(flow)
-
-    // 内容安全审查    如果有id和vid则查询数据库，否则是新建技能
-    const [show, setShow] = useState(false)
-    const [toggle, setToggle] = useState(content.open)
-    const checkedChange = (value) => {
-        setToggle(value)
-        setShow(value)
-    }
 
     return <div className="relative box-border h-full overflow-auto">
         <div className="p-6 pb-48 h-full overflow-y-auto">
@@ -262,30 +226,8 @@
                             </div>
                         </div>
                     }
-                    <p className="text-center text-gray-400 mt-8 cursor-pointer flex justify-center" onClick={showContent}>
-                        内容安全审查设置
-                        <ChevronUp />
-                    </p>
-                    {/* base form */}
-                    <div className="w-full overflow-hidden transition-all px-1">
-                        <div className="mt-6 flex items-center justify-center h-[30px]">
-                            <span className="flex-1 text-right mr-[10px]">开启内容安全审查</span>
-                            <div className="flex flex-1 items-center justify-center space-x-6">
-                                <Switch checked={toggle} onCheckedChange={checkedChange}/>
-                                <ContentSecuritySheet data={content} onSave={(data) => setContent(data)}
-                                isOpen={show} onCloseSheet={() => setShow(false)}>
-                                {toggle && <SettingIcon onClick={(e) => {e.stopPropagation(); setShow(!show)}} className="w-[45px] h-[45px]"/>}
-                                </ContentSecuritySheet>
-                            </div>
-                        </div>
-                        {toggle && <div className="flex flex-1 justify-center">
-                            <ContentShow data={content}/>
-                        </div>}
-                    </div>
                     {/* 表单设置 */}
                     {isForm && <FormSet ref={formRef} id={id} vid={vid}></FormSet>}
-<<<<<<< HEAD
-=======
                     {/* 安全审查 */}
                     {appConfig.isPro && <div>
                         <p className="text-center text-gray-400 mt-8 cursor-pointer flex justify-center" onClick={showContent}>
@@ -297,7 +239,6 @@
                             <FlowSetting id={id} type={2} isOnline={nextFlow?.status === 2} onSubTask={(fn) => flowSettingSaveRef.current = fn} />
                         </div>
                     </div>}
->>>>>>> dfe7e3d7
                 </div>
             </div>
         </div>
