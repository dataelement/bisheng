import { ErrorBoundary } from "react-error-boundary";
import { Navigate, createBrowserRouter } from "react-router-dom";
import CrashErrorComponent from "./components/CrashErrorComponent";
import MainLayout from "./layout/MainLayout";
import SkillChatPage from "./pages/ChatAppPage";
import ChatAssitantShare from "./pages/ChatAppPage/chatAssitantShare";
import ChatShare from "./pages/ChatAppPage/chatShare";
import ChatPro from "./pages/ChatAppPage/chatWebview";
import DiffFlowPage from "./pages/DiffFlowPage";
import EvaluatingPage from "./pages/EvaluationPage";
import EvaluatingCreate from "./pages/EvaluationPage/EvaluationCreate";
import FileLibPage from "./pages/FileLibPage";
import FilesPage from "./pages/FileLibPage/detail";
import FlowPage from "./pages/FlowPage";
import LogPage from "./pages/LogPage";
import { LoginPage } from "./pages/LoginPage/login";
import { ResetPwdPage } from "./pages/LoginPage/resetPwd";
import Doc from "./pages/ModelPage/doc";
import { Finetune } from "./pages/ModelPage/finetune";
import Management from "./pages/ModelPage/manage";
import Page403 from "./pages/Page403";
import Report from "./pages/Report";
import EditAssistantPage from "./pages/SkillPage/editAssistant";
import L2Edit from "./pages/SkillPage/l2Edit";
import SkillAssisPage from "./pages/SkillPage/tabAssistant";
import SkillsPage from "./pages/SkillPage/tabSkills";
import SkillToolsPage from "./pages/SkillPage/tabTools";
import Templates from "./pages/SkillPage/temps";
import SystemPage from "./pages/SystemPage";
import FilesUpload from "./pages/FileLibPage/filesUpload";

// react 与 react router dom版本不匹配
// const FileLibPage = lazy(() => import(/* webpackChunkName: "FileLibPage" */ "./pages/FileLibPage"));
// const FilesPage = lazy(() => import(/* webpackChunkName: "FilesPage" */ "./pages/FileLibPage/files"));
// const SkillPage = lazy(() => import(/* webpackChunkName: "SkillPage" */ "./pages/SkillPage"));
// const SkillChatPage = lazy(() => import(/* webpackChunkName: "SkillChatPage" */ "./pages/SkillChatPage"));
// const FileViewPage = lazy(() => import(/* webpackChunkName: "FileViewPage" */ "./pages/FileViewPage"));

const ErrorHoc = ({ Comp }) => {
  return (
    <ErrorBoundary
      onReset={() => window.location.href = window.location.href}
      FallbackComponent={CrashErrorComponent}
    >
      <Comp />
    </ErrorBoundary>
  );
}

const baseConfig = {
  //@ts-ignore
  basename: __APP_ENV__.BASE_URL
}


const privateRouter = [
  {
    path: "/",
    element: <MainLayout />,
    children: [
      { path: "", element: <SkillChatPage />, },
      { path: "filelib", element: <FileLibPage />, permission: 'knowledge', },
      { path: "filelib/:id", element: <FilesPage />, permission: 'knowledge', },
      { path: "filelib/upload", element: <FilesUpload />, permission: 'knowledge', },
      { path: "build/assist", element: <SkillAssisPage />, permission: 'build', },
      { path: "build/skills", element: <SkillsPage />, permission: 'build', },
      // @ts-ignore 
      { path: "build/tools", element: <SkillToolsPage />, permission: 'build', },
      { path: "build", element: <Navigate to="assist" replace /> },
      { path: "build/skill", element: <L2Edit />, permission: 'build', },
      { path: "build/skill/:id/:vid", element: <L2Edit />, permission: 'build', },
      { path: "build/temps", element: <Templates />, permission: 'build', },
      { path: "model/management", element: <Management /> },
      { path: "model/finetune", element: <Finetune /> },
      { path: "model", element: <Navigate to="management" replace /> },
      { path: "sys", element: <SystemPage />, permission: 'sys' },
      { path: "log", element: <LogPage /> },
      { path: "evaluation", element: <EvaluatingPage /> },
      { path: "evaluation/create", element: <EvaluatingCreate /> },
    ],
  },
  { path: "model/doc", element: <Doc /> },
  {
    path: "/flow/:id/",
    children: [
      { path: "", element: <ErrorHoc Comp={FlowPage} /> }
    ]
  },
  {
    path: "/assistant/:id/",
    children: [
      { path: "", element: <EditAssistantPage /> }
    ]
  },
  // 独立会话页
  { path: "/chat/assistant/auth/:id/", element: <ChatPro type='assistant' /> },
  { path: "/chat/skill/auth/:id/", element: <ChatPro /> },
  { path: "/chat", element: <SkillChatPage /> },
  { path: "/chat/:id/", element: <ChatShare /> },
  { path: "/chat/assistant/:id/", element: <ChatAssitantShare /> },
<<<<<<< HEAD
  { path: "/chatpro/:id", element: <ChatPro /> },
  { path: "/chatpro/assistant/:id/", element: <ChatPro type='assistant' /> },
=======
  { path: "/chatpro/:id", element: <ChatPro /> }, // ⚠️废弃
>>>>>>> d6b585cd
  { path: "/report/:id/", element: <Report /> },
  { path: "/diff/:id/:vid/:cid", element: <ErrorHoc Comp={DiffFlowPage} /> },
  { path: "/reset", element: <ResetPwdPage /> },
  { path: "/403", element: <Page403 /> },
  { path: "*", element: <Navigate to="/" replace /> }
]

export const getPrivateRouter = (permissions) => {
  const filterMenuItem = (_privateRouter) => {
    const result = _privateRouter.reduce((res, cur) => {
      // 递归
      if (cur.children?.length) {
        cur.children = filterMenuItem(cur.children)
      }

      const { permission, ...other } = cur
      if (permission && !permissions.includes(permission)) {
        return res
      }

      res.push(other)
      return res
    }, [])

    return result
  }

  return createBrowserRouter(permissions ? filterMenuItem(privateRouter) : [],
    baseConfig)
}

export const getAdminRouter = () => {
  return createBrowserRouter(privateRouter,
    baseConfig)
}

export const publicRouter = createBrowserRouter([
  { path: "/", element: <LoginPage /> },
  { path: "/reset", element: <ResetPwdPage /> },
  { path: "/chat/:id/", element: <ChatShare /> },
  { path: "/chat/assistant/:id/", element: <ChatAssitantShare /> },
  { path: "*", element: <LoginPage /> }
],
  baseConfig)<|MERGE_RESOLUTION|>--- conflicted
+++ resolved
@@ -4,6 +4,8 @@
 import MainLayout from "./layout/MainLayout";
 import SkillChatPage from "./pages/ChatAppPage";
 import ChatAssitantShare from "./pages/ChatAppPage/chatAssitantShare";
+import AssistantChat from "./pages/ChatAppPage/chatPage/AssistantChatPage";
+import SkillChat from "./pages/ChatAppPage/chatPage/SkillChatPage";
 import ChatShare from "./pages/ChatAppPage/chatShare";
 import ChatPro from "./pages/ChatAppPage/chatWebview";
 import DiffFlowPage from "./pages/DiffFlowPage";
@@ -64,19 +66,20 @@
       { path: "filelib/upload", element: <FilesUpload />, permission: 'knowledge', },
       { path: "build/assist", element: <SkillAssisPage />, permission: 'build', },
       { path: "build/skills", element: <SkillsPage />, permission: 'build', },
-      // @ts-ignore 
+      // @ts-ignore
       { path: "build/tools", element: <SkillToolsPage />, permission: 'build', },
       { path: "build", element: <Navigate to="assist" replace /> },
       { path: "build/skill", element: <L2Edit />, permission: 'build', },
       { path: "build/skill/:id/:vid", element: <L2Edit />, permission: 'build', },
       { path: "build/temps", element: <Templates />, permission: 'build', },
-      { path: "model/management", element: <Management /> },
+      { path: "model/management", element: <Management />},
       { path: "model/finetune", element: <Finetune /> },
       { path: "model", element: <Navigate to="management" replace /> },
       { path: "sys", element: <SystemPage />, permission: 'sys' },
       { path: "log", element: <LogPage /> },
       { path: "evaluation", element: <EvaluatingPage /> },
       { path: "evaluation/create", element: <EvaluatingCreate /> },
+
     ],
   },
   { path: "model/doc", element: <Doc /> },
@@ -98,12 +101,8 @@
   { path: "/chat", element: <SkillChatPage /> },
   { path: "/chat/:id/", element: <ChatShare /> },
   { path: "/chat/assistant/:id/", element: <ChatAssitantShare /> },
-<<<<<<< HEAD
-  { path: "/chatpro/:id", element: <ChatPro /> },
+  { path: "/chatpro/:id", element: <ChatPro /> }, // ⚠️废弃
   { path: "/chatpro/assistant/:id/", element: <ChatPro type='assistant' /> },
-=======
-  { path: "/chatpro/:id", element: <ChatPro /> }, // ⚠️废弃
->>>>>>> d6b585cd
   { path: "/report/:id/", element: <Report /> },
   { path: "/diff/:id/:vid/:cid", element: <ErrorHoc Comp={DiffFlowPage} /> },
   { path: "/reset", element: <ResetPwdPage /> },
