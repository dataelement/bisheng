--- conflicted
+++ resolved
@@ -8,14 +8,11 @@
 from bisheng.api.services.assistant_agent import AssistantAgent
 from bisheng.api.utils import get_request_ip
 from bisheng.api.v1.chat import chat_manager
-<<<<<<< HEAD
 from bisheng.api.v1.schemas import OpenAIChatCompletionResp, OpenAIChatCompletionReq, UnifiedResponseModel, \
     AssistantInfo, OpenAIChoice
 from bisheng.api.v2.utils import get_default_operator
-=======
 from bisheng.api.v1.schemas import (AssistantInfo, OpenAIChatCompletionReq,
                                     OpenAIChatCompletionResp, OpenAIChoice, UnifiedResponseModel)
->>>>>>> a807490e
 from bisheng.chat.types import WorkType
 from bisheng.settings import settings
 from fastapi import APIRouter, HTTPException, Query, Request, WebSocket, WebSocketException
@@ -112,22 +109,11 @@
     """
     获取助手信息, 用系统配置里的default_operator.user的用户信息来做权限校验
     """
-<<<<<<< HEAD
     logger.info(f'act=get_default_operator assistant_id={assistant_id}, ip={get_request_ip(request)}')
     # 判断下配置是否打开
     if not settings.get_from_db("default_operator").get("enable_guest_access"):
         raise HTTPException(status_code=403, detail="无权限访问")
     login_user = get_default_operator()
-=======
-    logger.info(
-        f'act=get_default_operator assistant_id={assistant_id}, ip={get_request_ip(request)}')
-    default_user = get_default_operator()
-    login_user = UserPayload(**{
-        'user_id': default_user.user_id,
-        'user_name': default_user.user_name,
-        'role': ''
-    })
->>>>>>> a807490e
     return AssistantService.get_assistant_info(assistant_id, login_user)
 
 
@@ -154,19 +140,8 @@
     """
     助手的ws免登录接口
     """
-<<<<<<< HEAD
     logger.info(f'act=assistant_chat_ws assistant_id={assistant_id}, ip={get_request_ip(websocket)}')
     login_user = get_default_operator()
-=======
-    logger.info(
-        f'act=assistant_chat_ws assistant_id={assistant_id}, ip={get_request_ip(websocket)}')
-    default_user = get_default_operator()
-    login_user = UserPayload(**{
-        'user_id': default_user.user_id,
-        'user_name': default_user.user_name,
-        'role': ''
-    })
->>>>>>> a807490e
     try:
         request = websocket
         await chat_manager.dispatch_client(request, assistant_id, chat_id, login_user,
