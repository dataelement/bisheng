{
    "title": "BISHENG",
    "prompt": "Prompt",
    "login": {
        "slogen": "Convenient, Flexible, Reliable Enterprise-Level Large Model Application Development Platform",
        "account": "Account",
        "password": "Password",
        "confirmPassword": "Confirm Password",
        "noAccountRegister": "Don't have an account? Register",
        "haveAccountLogin": "Already have an account? Login",
        "loginButton": "Log In",
        "registerButton": "Register",
        "document": "Documentation",
        "pleaseEnterAccount": "Please enter your account",
        "pleaseEnterPassword": "Please enter your password",
        "accountTooShort": "Account is too short",
        "passwordTooShort": "Please enter a password with at least six characters",
        "passwordMismatch": "Passwords do not match",
        "registrationSuccess": "Registration successful. Please enter your password to log in"
    },
    "menu": {
        "app": "App",
        "skills": "Skills",
        "knowledge": "Knowledge",
        "models": "Models",
        "system": "System",
        "themeSwitch": "Theme Switch",
        "document": "Documentation",
        "logout": "Logout",
        "logoutDescription": "Log out",
        "forBestExperience": "For the best experience, please access this website on a PC",
        "onlineDocumentation": "Online Documentation"
    },
    "system": {
        "userManagement": "User Management",
        "roleManagement": "Role Management",
        "systemConfiguration": "System Configuration",
        "username": "Username",
        "confirmDisable": "Confirm disabling this user?",
        "roleSelect": "Select Role",
        "roleList": "Role List",
        "confirmText": "Are you sure you want to delete",
        "roleName": "Role Name",
        "skillAuthorization": "Skill Authorization",
        "knowledgeAuthorization": "Knowledge Base Authorization",
        "skillName": "Skill Name",
        "creator": "Creator",
        "usePermission": "Use Permission",
        "managePermission": "Manage Permission",
        "roleNamePrompt": "Role name cannot exceed 50 characters",
        "parameterConfig": "Parameter Configuration",
        "language": "Language"
    },
    "skills": {
        "manageTemplate": "Manage Skill Templates",
        "createNew": "Create New",
        "manageProjects": "Manage your personal projects here, including skill deployment and editing",
        "skillSearch": "Skill Search",
        "confirmDeleteSkill": "Confirm the deletion of this skill?",
        "backToSkillList": "Back to Skill List",
        "skillTemplateManagement": "Skill Template Management, templates are visible to all users, supports drag and drop sorting, and deletion",
        "templateName": "Template Name",
        "templateDescription": "Template Description",
        "confirmText": "Are you sure you want to delete this skill template?",
        "skillSettings": "Skill Settings",
        "basicInfo": "Basic Information",
        "skillName": "Skill Name",
        "description": "Description",
        "parameterInfo": "Parameter Information",
        "advancedConfiguration": "Advanced Configuration",
        "nextStep": "Next Step, Advanced Configuration",
        "skillNameRequired": "Please enter a skill name",
        "skillNameTooLong": "Skill name is too long, should not exceed 30 characters",
        "skillNameExists": "This name already exists",
        "skillDescRequired": "Please enter a skill description",
        "skillDescTooLong": "Skill description is too long, should not exceed 200 characters",
        "errorTitle": "Key Information Error",
        "onlineFailure": "Online failure",
        "custom": "Custom",
        "skillTemplate": "Skill Template",
        "skillTemplateChoose": "You can choose a template from here to start, or create an advanced template",
        "createTemplate": "Create Template",
        "skillDescriptionRequired": "Please enter a skill description",
        "skillDescriptionTooLong": "Skill description is too long, should not exceed 200 characters",
        "keyInfoErrorTitle": "Key Information Error",
        "createSuccessTitle": "Skill created successfully",
        "createFailureTitle": "Creation failed",
        "createdBy": "Created by",
        "offline": "Offline",
        "online": "Online"
    },
    "chat": {
        "newChat": "New Chat",
        "selectChat": "Select a skill to start",
        "inputPlaceholder": "Enter your question",
        "uploadFileTooltip": "Upload File",
        "sendTooltip": "Send",
        "skillTempsTitle": "Skill Selection",
        "skillTempsDesc": "Choose an online skill you want to use",
        "skillDeleted": "This skill has been deleted",
        "networkError": "Network connection error. Please try the following methods",
        "networkErrorList1": "Don't perform operations too quickly",
        "networkErrorList2": "Refresh the page",
        "networkErrorList3": "Check if the backend is running",
        "buildError": "It seems you are missing some configurations",
        "connectionbreakTip": "Connection Abnormal Disconnect:",
        "connectionbreak": "Network Disconnected!",
        "copyTip": "Content copied",
        "noAccess": "Due to insufficient permissions, this answer has excluded content that you are not authorized to view",
        "source": "Reference Source",
        "file": "File",
        "filePrsing": "File is currently being parsed",
        "sourceTooltip": "Source Paragraph",
        "filterLabel": "Filter Labels",
        "tooltipText": "The system generates key information labels automatically based on the answers, and you can also manually add or delete labels. The system calculates the relevance of various files and paragraphs based on these labels.",
        "customLabel": "Custom",
        "addCustomLabel": "+ Custom",
        "sourceDocumentsLabel": "Source Documents",
        "downloadPDFTooltip": "Download Double-Layered PDF",
        "downloadOriginalTooltip": "Download Original File",
        "noMatchedFilesMessage": "No matched source files",
        "fileStorageFailure": "File storage failure!"
    },
    "model": {
        "modelConfiguration": "Model Configuration",
        "modelName": "Model Name",
        "modelConfigLabel": "Model Configuration",
        "modelConfigExplanationLink": "Model Configuration Parameter Explanation",
        "jsonFormatError": "JSON format error",
        "onlineStatus": "Online",
        "offlineStatus": "Offline",
        "exceptionStatus": "Exception",
        "warningTooltip": "Processing Exception",
        "inProgressOnlineStatus": "Online in Progress",
        "inProgressOfflineStatus": "Offline in Progress",
        "confirmModelOffline": "Are you sure you want to take this model offline? Once offline, the skills using this model will not function properly",
        "confirmOfflineButtonText": "Offline",
        "modelManagement": "Model Management",
        "modelFineTune": "Model Fine-Tuning",
        "refreshButton": "Refresh",
        "gpuResourceUsage": "GPU Resource Usage",
        "rtServiceManagement": "Real-Time Service Management",
        "modelCollectionCaption": "Model Collection",
        "machine": "Machine",
        "serviceAddress": "Service Address",
        "status": "Status",
        "online": "Online",
        "offline": "Offline",
        "gpuResourceUsageTitle": "GPU Resource Usage",
        "gpuNumber": "GPU Number",
        "gpuID": "GPU ID",
        "totalMemory": "Total Memory",
        "freeMemory": "Free Memory",
        "gpuUtilization": "GPU Utilization",
        "machineName": "Machine Name",
        "addOne": "Add One"
    },
    "flow": {
        "unsavedChangesConfirmation": "You have unsaved changes. Are you sure you want to leave?",
        "leave": "Leave",
        "leaveAndSave": "Leave and Save",
        "simplifyConfig": "Simplify Configuration",
        "simplify": "Simplify",
        "notifications": "Notifications",
        "exit": "Exit",
        "import": "Import",
        "export": "Export",
        "code": "Code",
        "searchComponent": "Search Component",
        "knowledgeBaseSelection": "Knowledge Base Selection",
        "searchKnowledgeBase": "Search Knowledge Base",
        "minimumParamSetDescription": "You can set the minimum parameter set required for the skill here",
        "paramList": "Parameter List",
        "saveConfig": "Save Configuration",
        "componentLabel": "Component",
        "aliasLabel": "Alias",
        "editAlias": "Edit Alias",
        "parameterLabel": "Parameter",
        "notification": "Notification",
        "noNewNotifications": "No new notifications",
        "skillName": "Skill Name",
        "nameTooLong": "Name is too long",
        "skillDescription": "Skill Description"
    },
    "lib": {
        "enterLibraryName": "Enter Knowledge Base Name",
        "libraryNameLimit": "Knowledge Base name cannot exceed 30 characters",
        "selectModel": "Select a Model",
        "nameExists": "This name already exists",
        "descriptionLimit": "Knowledge Base description cannot exceed 200 characters",
        "createLibrary": "Create Knowledge Base",
        "libraryName": "Knowledge Base Name",
        "description": "Description",
        "model": "Model",
        "fileData": "File Data",
        "structuredData": "Structured Data",
        "libraryCollection": "Knowledge Base Collection",
        "createUser": "Create User",
        "details": "Details",
        "confirmDeleteLibrary": "Confirm deletion of this Knowledge Base?",
        "fileList": "File List",
        "systemIntegration": "System Integration",
        "upload": "Upload",
        "fileName": "File Name",
        "status": "Status",
        "uploadTime": "Upload Time",
        "parseFailed": "Parse Failed",
        "parsing": "Parsing",
        "completed": "Completed",
        "confirmDeleteFile": "Confirm deletion of this file?"
    },
    "code": {
        "editPythonCodeDescription": "Edit your Python code here. This code snippet accepts module imports and a function definition. Make sure your function returns a string.",
        "editCode": "Edit Code",
        "codeReadyToRun": "Code ready to run",
        "functionError": "There is an error in your function",
        "importsError": "There is an error in your imports",
        "errorOccurred": "An error occurred, please retry",
        "codeError": "There is an issue with this code, please check the following",
        "checkAndSave": "Check & Save",
        "export": "Export",
        "exportToJSON": "Export Skill to JSON File",
        "keyInformationMissing": "You have some missing key information: ",
        "skillNameMissing": "Please enter a skill name",
        "useOwnAPIKeys": "Use your own API keys",
        "exportSkill": "Export Skill",
        "uploadFile": "Upload File",
        "clickOrDragHere": "Click or drag a file here to upload",
        "dropFileHere": "Drop a file here to upload",
        "delimiter": "Delimiter (multiple with ;)",
        "splitLength": "Chunk Size",
        "smartSplit": "Smart Semantic Split",
        "manualSplit": "Manually Set Split",
        "delimiterPlaceholder": "Delimiter",
        "splitSizePlaceholder": "Split Size",
        "complete": "Complete",
        "setSplitSize": "Please set the file split size",
        "selectFileToUpload": "Please select a file to upload first",
        "fileSizeExceedsLimit": "File size cannot exceed 50MB",
        "file": "File",
<<<<<<< HEAD
        "sizeExceedsLimit": "Size exceeds 50MB"
=======
        "sizeExceedsLimit": "Size exceeds 50MB",
        "editDictionary": "Edit Dictionary",
        "exportCodeDialogTip": "Generate code to integrate the workflow into an external application (please make sure to build the skill before opening this page).",
        "chunkOverlap": "Chunk Overlap"
    },
    "report": {
        "reportTemplate": "Report Template",
        "reportDescription": "Report generation description...",
        "newButton": "New",
        "importButton": "Import",
        "start": "start",
        "formSettings": "Form Settings",
        "requiredLabel": "Required",
        "isRequired": "is Required",
        "fileRequired": "The current file is empty",
        "selectComponent": "Select a component",
        "varLength": "Length cannot exceed"
    },
    "status": {
        "1004": "This skill has been deleted",
        "1008": "The current skill is not online, and direct conversation is not possible.",
        "1005": ""
>>>>>>> c7227d7f
    },
    "confirmButton": "Confirm",
    "add": "Add",
    "back": "Back",
    "create": "Create",
    "delete": "Delete",
    "createTime": "Creation Time",
    "updateTime": "Update Time",
    "success": "Save Successful",
    "edit": "Edit",
    "enable": "Enable",
    "disable": "Disable",
    "close": "Close",
    "cancel": "Cancel",
    "save": "Save",
    "operations": "Operations",
    "previousPage": "Previous Page",
    "nextPage": "Next Page",
    "formatError": "Format Error"
}<|MERGE_RESOLUTION|>--- conflicted
+++ resolved
@@ -238,9 +238,6 @@
         "selectFileToUpload": "Please select a file to upload first",
         "fileSizeExceedsLimit": "File size cannot exceed 50MB",
         "file": "File",
-<<<<<<< HEAD
-        "sizeExceedsLimit": "Size exceeds 50MB"
-=======
         "sizeExceedsLimit": "Size exceeds 50MB",
         "editDictionary": "Edit Dictionary",
         "exportCodeDialogTip": "Generate code to integrate the workflow into an external application (please make sure to build the skill before opening this page).",
@@ -263,7 +260,6 @@
         "1004": "This skill has been deleted",
         "1008": "The current skill is not online, and direct conversation is not possible.",
         "1005": ""
->>>>>>> c7227d7f
     },
     "confirmButton": "Confirm",
     "add": "Add",
