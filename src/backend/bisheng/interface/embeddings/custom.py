from typing import List, Optional, Dict

import numpy as np
from langchain.embeddings.base import Embeddings
from langchain_community.embeddings.dashscope import BATCH_SIZE
from loguru import logger
from pydantic import ConfigDict, Field, BaseModel

from bisheng.database.models.llm_server import (LLMDao, LLMModel, LLMModelType, LLMServer,
                                                LLMServerType)
from bisheng.interface.importing import import_by_type
from bisheng.interface.utils import wrapper_bisheng_model_limit_check

BATCH_SIZE["text-embedding-v4"] = 10  # 设置DashScope的批处理大小为1


class OpenAIProxyEmbedding(Embeddings):
    embeddings: Optional[Embeddings] = Field(default=None)

    def __init__(self) -> None:
        super().__init__()
        from bisheng.api.services.llm import LLMService

        knowledge_llm = LLMService.get_knowledge_llm()
        self.embeddings = BishengEmbedding(model_id=knowledge_llm.embedding_model_id)

    def embed_documents(self, texts: List[str]) -> List[List[float]]:
        """Embed search docs."""
        if not texts:
            return []

        return self.embeddings.embed_documents(texts)

    def embed_query(self, text: str) -> List[float]:
        """Embed query text."""

        return self.embeddings.embed_query(text)


class FakeEmbedding(Embeddings):
    """为了保证milvus等，在模型下线还能继续用"""

    def embed_documents(self, texts: List[str]) -> List[List[float]]:
        """embedding"""
        return []

    def embed_query(self, text: str) -> List[float]:
        """embedding"""
        return []


class BishengEmbedding(BaseModel, Embeddings):
    """ Use the embedding model that has been launched in model management """

    model_id: int = Field(default=0, description='后端服务保存的model唯一ID')
    model: str = Field(default='', description='后端服务保存的model名称')
    embedding_ctx_length: int = Field(default=8192, description='embedding模型上下文长度')
    max_retries: int = Field(default=6, description='embedding模型调用失败重试次数')
    request_timeout: int = Field(default=200, description='embedding模型调用超时时间')
    model_kwargs: dict = Field(default={}, description='embedding模型调用参数')

    embeddings: Optional[Embeddings] = Field(default=None)
    llm_node_type: Dict = {
        # 开源推理框架
        LLMServerType.OLLAMA.value: 'OllamaEmbeddings',
        LLMServerType.XINFERENCE.value: 'OpenAIEmbeddings',
        LLMServerType.LLAMACPP.value: 'OpenAIEmbeddings',
        LLMServerType.VLLM.value: 'OpenAIEmbeddings',
        LLMServerType.BISHENG_RT.value: 'HostEmbeddings',

        # 官方API服务
        LLMServerType.OPENAI.value: 'OpenAIEmbeddings',
        LLMServerType.AZURE_OPENAI.value: 'AzureOpenAIEmbeddings',
        LLMServerType.QWEN.value: 'DashScopeEmbeddings',
        LLMServerType.QIAN_FAN.value: 'QianfanEmbeddingsEndpoint',
        LLMServerType.MINIMAX.value: 'OpenAIEmbeddings',
        LLMServerType.ZHIPU.value: 'OpenAIEmbeddings',
        LLMServerType.TENCENT.value: 'OpenAIEmbeddings',
        LLMServerType.VOLCENGINE.value: 'OpenAIEmbeddings',
        LLMServerType.SILICON.value: 'OpenAIEmbeddings',
    }

    # bisheng强相关的业务参数
    model_info: Optional[LLMModel] = Field(default=None)
    server_info: Optional[LLMServer] = Field(default=None)
    model_config = ConfigDict(validate_by_name=True, arbitrary_types_allowed=True)

    def __init__(self, **kwargs):
        from bisheng.interface.initialize.loading import instantiate_embedding
        super().__init__()
        self.model_id = kwargs.get('model_id')
        # 是否忽略模型是否上线的检查
        ignore_online = kwargs.get('ignore_online', False)

        if not self.model_id:
            raise Exception('没有找到embedding模型配置')
        model_info = LLMDao.get_model_by_id(self.model_id)
        if not model_info:
            raise Exception('embedding模型配置已被删除，请重新配置模型')
        server_info = LLMDao.get_server_by_id(model_info.server_id)
        if not server_info:
            raise Exception('服务提供方配置已被删除，请重新配置embedding模型')
        if model_info.model_type != LLMModelType.EMBEDDING.value:
            raise Exception(f'只支持Embedding类型的模型，不支持{model_info.model_type}类型的模型')
        if not ignore_online and not model_info.online:
            raise Exception(f'{server_info.name}下的{model_info.model_name}模型已下线，请联系管理员上线对应的模型')
        logger.debug(
            f'init_bisheng_embedding: server_id: {server_info.id}, model_id: {model_info.id}')
        self.model_info: LLMModel = model_info
        self.server_info: LLMServer = server_info
        self.model = model_info.model_name

        class_object = self._get_embedding_class(server_info.type)
        params = self._get_embedding_params(server_info, model_info)
        try:
            self.embeddings = instantiate_embedding(class_object, params)
        except Exception as e:
            logger.exception('init_bisheng_embedding error')
            raise Exception(f'初始化bisheng embedding组件失败，请检查配置或联系管理员。错误信息：{e}')

    def _get_embedding_class(self, server_type: str) -> Embeddings:
        node_type = self.llm_node_type.get(server_type)
        if not node_type:
            raise Exception(f'{server_type}类型的服务提供方暂不支持embedding')
        class_object = import_by_type(_type='embeddings', name=node_type)
        return class_object

    def _get_embedding_params(self, server_info: LLMServer, model_info: LLMModel) -> dict:
        params = {}
        if server_info.config:
            params.update(server_info.config)
        if model_info.config:
            params.update(model_info.config)
        params.update({
            'model': model_info.model_name,
        })
        if server_info.type == LLMServerType.QWEN.value:
            params = {
                'dashscope_api_key': params.get('openai_api_key'),
                'model': params.get('model'),
            }
        elif server_info.type == LLMServerType.QIAN_FAN.value:
            params = {
                'qianfan_ak': params.get('wenxin_api_key'),
                'qianfan_sk': params.get('wenxin_secret_key'),
                'model': params.get('model'),
            }
        elif server_info.type in [
            LLMServerType.XINFERENCE.value, LLMServerType.LLAMACPP.value,
            LLMServerType.VLLM.value
        ]:
            params['openai_api_key'] = params.pop('openai_api_key', None) or 'EMPTY'
            params['chunk_size'] = params.pop('chunk_size', 1)
<<<<<<< HEAD
=======
        elif server_info.type == LLMServerType.OPENAI.value:
            params['chunk_size'] = params.pop('chunk_size', 1)
        elif server_info.type == LLMServerType.OLLAMA.value:
            params['query_instruction'] = 'passage: '
>>>>>>> cbaf642d
        return params

    @wrapper_bisheng_model_limit_check
    def embed_documents(self, texts: List[str]) -> List[List[float]]:
        """embedding"""
        try:
            if self.server_info.limit_flag:
                pass
            ret = self.embeddings.embed_documents(texts)
            # 盘单向量是否归一化了
            if ret:
                vector = ret[0]
                if np.linalg.norm(vector) != 1:
                    ret = [(np.array(doc) / np.linalg.norm(doc)).tolist() for doc in ret]
            self._update_model_status(0)
            return ret
        except Exception as e:
            self._update_model_status(1, str(e))
            logger.exception('embedding error')
            raise Exception(f'embedding error: {e}')

    @wrapper_bisheng_model_limit_check
    def embed_query(self, text: str) -> List[float]:
        """embedding"""
        try:
            ret = self.embeddings.embed_query(text)
            if np.linalg.norm(ret) != 1:
                ret = (np.array(ret) / np.linalg.norm(ret)).tolist()
            self._update_model_status(0)
            return ret
        except Exception as e:
            self._update_model_status(1, str(e))
            logger.exception('embedding error')
            raise Exception(f'embedding组件异常，请检查配置或联系管理员。错误信息：{e}')

    def _update_model_status(self, status: int, remark: str = ''):
        """更新模型状态"""
        # todo 接入到异步任务模块 累计5分钟更新一次
        if self.model_info.status != status:
            self.model_info.status = status
            LLMDao.update_model_status(self.model_id, status, remark)


CUSTOM_EMBEDDING = {
    'OpenAIProxyEmbedding': OpenAIProxyEmbedding,
    'BishengEmbedding': BishengEmbedding,
}<|MERGE_RESOLUTION|>--- conflicted
+++ resolved
@@ -151,13 +151,10 @@
         ]:
             params['openai_api_key'] = params.pop('openai_api_key', None) or 'EMPTY'
             params['chunk_size'] = params.pop('chunk_size', 1)
-<<<<<<< HEAD
-=======
         elif server_info.type == LLMServerType.OPENAI.value:
             params['chunk_size'] = params.pop('chunk_size', 1)
         elif server_info.type == LLMServerType.OLLAMA.value:
             params['query_instruction'] = 'passage: '
->>>>>>> cbaf642d
         return params
 
     @wrapper_bisheng_model_limit_check
