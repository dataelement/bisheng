import time
from typing import Optional
from uuid import uuid4

from bisheng.api.v1.knowledge import (addEmbedding, decide_embeddings, decide_vectorstores,
                                      file_knowledge, text_knowledge)
from bisheng.api.v1.schemas import ChunkInput
from bisheng.cache.utils import save_download_file
from bisheng.database.base import get_session
from bisheng.database.models.knowledge import (Knowledge, KnowledgeCreate, KnowledgeRead,
                                               KnowledgeUpdate)
from bisheng.database.models.knowledge_file import KnowledgeFile
from bisheng.database.models.role_access import AccessType, RoleAccess
from bisheng.database.models.user import User
from bisheng.settings import settings
from bisheng.utils import minio_client
from bisheng.utils.logger import logger
from fastapi import APIRouter, BackgroundTasks, Depends, File, Form, HTTPException, UploadFile
from fastapi.encoders import jsonable_encoder
from langchain.vectorstores import Milvus
from sqlalchemy import func, or_
from sqlmodel import Session, select

# build router
router = APIRouter(prefix='/filelib')


@router.post('/', response_model=KnowledgeRead, status_code=201)
def create_knowledge(
        *,
        session: Session = Depends(get_session),
        knowledge: KnowledgeCreate,
):
    """创建知识库."""
    db_knowldge = Knowledge.from_orm(knowledge)
    know = session.exec(
        select(Knowledge).where(
            Knowledge.name == knowledge.name,
            knowledge.user_id == settings.get_from_db('default_operator').get('user'))).all()
    if know:
        raise HTTPException(status_code=500, detail='知识库名称重复')
    if not db_knowldge.collection_name:
        # 默认collectionName
        db_knowldge.collection_name = f'col_{int(time.time())}_{str(uuid4())[:8]}'
    db_knowldge.user_id = settings.get_from_db('default_operator').get('user')
    session.add(db_knowldge)
    session.commit()
    session.refresh(db_knowldge)
    return db_knowldge


@router.put('/', response_model=KnowledgeRead, status_code=201)
def update_knowledge(
        *,
        session: Session = Depends(get_session),
        knowledge: KnowledgeUpdate,
):
    """创建知识库."""

    db_knowldge = session.get(Knowledge, knowledge.id)
    if not db_knowldge:
        raise HTTPException(status_code=500, detail='无知识库')

    know = session.exec(
        select(Knowledge).where(
            Knowledge.name == knowledge.name,
            knowledge.user_id == settings.get_from_db('default_operator').get('user'))).all()
    if know:
        raise HTTPException(status_code=500, detail='知识库名称重复')

    db_knowldge.name = knowledge.name
    session.add(db_knowldge)
    session.commit()
    session.refresh(db_knowldge)
    return db_knowldge


@router.get('/', status_code=200)
def get_knowledge(
        *,
        session: Session = Depends(get_session),
        page_size: Optional[int],
        page_num: Optional[str],
):
    """ 读取所有知识库信息. """
    default_user_id = settings.get_from_db('default_operator').get('user')
    try:
        sql = select(Knowledge)
        count_sql = select(func.count(Knowledge.id))
        if True:
            role_third_id = session.exec(select(RoleAccess).where(RoleAccess.role_id.in_(
                [1]))).all()
            if role_third_id:
                third_ids = [
                    acess.third_id for acess in role_third_id
                    if acess.type == AccessType.KNOWLEDGE.value
                ]
                sql = sql.where(
                    or_(Knowledge.user_id == default_user_id, Knowledge.id.in_(third_ids)))
                count_sql = count_sql.where(
                    or_(Knowledge.user_id == default_user_id, Knowledge.id.in_(third_ids)))
            else:
                sql = sql.where(Knowledge.user_id == default_user_id)
                count_sql = count_sql.where(Knowledge.user_id == default_user_id)
        sql = sql.order_by(Knowledge.update_time.desc())
        total_count = session.scalar(count_sql)

        if page_num and page_size and page_num != 'undefined':
            page_num = int(page_num)
            sql = sql.offset((page_num - 1) * page_size).limit(page_size)

        knowledges = session.exec(sql).all()
        res = [jsonable_encoder(flow) for flow in knowledges]
        if knowledges:
            db_user_ids = {flow.user_id for flow in knowledges}
            db_user = session.exec(select(User).where(User.user_id.in_(db_user_ids))).all()
            userMap = {user.user_id: user.user_name for user in db_user}
            for r in res:
                r['user_name'] = userMap[r['user_id']]
        return {'data': res, 'total': total_count}

    except Exception as e:
        raise HTTPException(status_code=500, detail=str(e)) from e


@router.delete('/{knowledge_id}', status_code=200)
def delete_knowledge(
        *,
        session: Session = Depends(get_session),
        knowledge_id: int,
):
    """ 删除知识库信息. """
    knowledge = session.get(Knowledge, knowledge_id)
    if not knowledge:
        raise HTTPException(status_code=404, detail='knowledge not found')

    session.delete(knowledge)
    session.commit()
    return {'message': 'knowledge deleted successfully'}


@router.post('/file/{knowledge_id}', status_code=200)
async def upload_file(*,
                      knowledge_id: int,
                      callback_url: Optional[str] = Form(None),
                      file: UploadFile = File(...),
                      background_tasks: BackgroundTasks,
                      session: Session = Depends(get_session)):

    file_name = file.filename
    # 缓存本地
<<<<<<< HEAD
    file_path = save_uploaded_file(file.file, 'bisheng').as_posix()
=======
    file_byte = []
    file.file.seek(0)
    # Iterate over the uploaded file in small chunks to conserve memory
    while chunk := file.file.read(8192):  # Read 8KB at a time (adjust as needed)
        file_byte.append(chunk)
    file_path = save_download_file(file_byte, 'bisheng', file_name)
>>>>>>> c7227d7f
    auto_p = True
    if auto_p:
        separator = ['\n\n', '\n', ' ', '']
        chunk_size = 500
        chunk_overlap = 50

    knowledge = session.get(Knowledge, knowledge_id)

    collection_name = knowledge.collection_name

    md5_ = file_path.rsplit('/', 1)[1].split('.')[0].split('_')[0]
    db_file = KnowledgeFile(knowledge_id=knowledge_id,
                            file_name=file_name,
                            status=1,
                            md5=md5_,
                            user_id=1)
    session.add(db_file)
    session.commit()
    session.refresh(db_file)

    logger.info(f'fileName={file_name} col={collection_name} file_id={db_file.id}')
    try:
<<<<<<< HEAD
        background_tasks.add_task(addEmbedding,
                                  collection_name=collection_name,
=======
        index_name = knowledge.index_name or knowledge.collection_name
        background_tasks.add_task(addEmbedding,
                                  collection_name=collection_name,
                                  index_name=index_name,
>>>>>>> c7227d7f
                                  model=knowledge.model,
                                  chunk_size=chunk_size,
                                  separator=separator,
                                  chunk_overlap=chunk_overlap,
                                  file_paths=[file_path],
                                  knowledge_files=[db_file],
                                  callback=callback_url)
    except Exception:
        # 失败，需要删除数据
        logger.info(f'delete file_id={db_file.id} status={db_file.status} reason={db_file.remark}')
        session.delete(db_file)
        session.commit()
        raise HTTPException(status_code=500, detail=db_file.remark)
    knowledge.update_time = db_file.create_time
    session.add(knowledge)
    session.commit()
    session.refresh(db_file)
    return {'status_code': 200, 'message': 'success', 'data': jsonable_encoder(db_file)}


@router.delete('/file/{file_id}', status_code=200)
def delete_knowledge_file(
        *,
        session: Session = Depends(get_session),
        file_id: int,
):
    """ 删除知识文件信息 """
    knowledge_file = session.get(KnowledgeFile, file_id)
    if not knowledge_file:
        raise HTTPException(status_code=404, detail='文件不存在')

    knowledge = session.get(Knowledge, knowledge_file.knowledge_id)

    # 处理vectordb
    collection_name = knowledge.collection_name
    embeddings = decide_embeddings(knowledge.model)
    vectore_client = decide_vectorstores(collection_name, 'Milvus', embeddings)
    if isinstance(vectore_client, Milvus) and vectore_client.col:
        pk = vectore_client.col.query(expr=f'file_id == {file_id}', output_fields=['pk'])
        res = vectore_client.col.delete(f"pk in {[p['pk'] for p in pk]}")
        logger.info(f'act=delete_vector file_id={file_id} res={res}')

    # minio
    minio_client.MinioClient().delete_minio(str(knowledge_file.id))
    # elastic
    esvectore_client = decide_vectorstores(collection_name, 'ElasticKeywordsSearch', embeddings)
    if esvectore_client:
        esvectore_client.client.delete_by_query(index=collection_name,
                                                query={'match': {
                                                    'metadata.file_id': file_id
                                                }})
        logger.info(f'act=delete_es file_id={file_id} res={res}')

    session.delete(knowledge_file)
    session.commit()
    return {'message': 'knowledge file deleted successfully'}


@router.get('/file/{knowledge_id}', status_code=200)
def get_filelist(
    *,
    session: Session = Depends(get_session),
    knowledge_id: int,
    page_size: int = 10,
    page_num: int = 1,
):
    """ 获取知识库文件信息. """

    # 查询当前知识库，是否有写入权限

    db_knowledge = session.get(Knowledge, knowledge_id)
    if not db_knowledge:
        raise HTTPException(status_code=500, detail='当前知识库不可用，返回上级目录')

    writable = True

    # 查找上传的文件信息
    total_count = session.scalar(
        select(func.count(KnowledgeFile.id)).where(KnowledgeFile.knowledge_id == knowledge_id))
    files = session.exec(
        select(KnowledgeFile).where(KnowledgeFile.knowledge_id == knowledge_id).order_by(
            KnowledgeFile.update_time.desc()).offset(page_size *
                                                     (page_num - 1)).limit(page_size)).all()
    return {
        'data': [jsonable_encoder(knowledgefile) for knowledgefile in files],
        'total': total_count,
        'writeable': writable
    }


@router.post('/chunks', status_code=200)
async def post_chunks(
        *,
        knowledge_id: int = Form(...),
        metadata: str = Form(...),
        file: UploadFile = File(...),
        session: Session = Depends(get_session),
):
    """ 获取知识库文件信息. """
    file_name = file.filename
    file_byte = await file.read()
    file_path = save_download_file(file_byte, 'bisheng', file_name)

    db_knowledge = session.get(Knowledge, knowledge_id)
    if not db_knowledge:
        raise HTTPException(status_code=500, detail='当前知识库不可用，返回上级目录')

    file_knowledge(db_knowledge, file_path, file_name, metadata, session)

    return {'status_code': 200, 'message': 'success'}


@router.post('/chunks_string', status_code=200)
async def post_string_chunks(
        *,
        document: ChunkInput,
        session: Session = Depends(get_session),
):
    """ 获取知识库文件信息. """
    db_knowledge = session.get(Knowledge, document.knowledge_id)
    if not db_knowledge:
        raise HTTPException(status_code=500, detail='当前知识库不可用，返回上级目录')

    text_knowledge(db_knowledge, document.documents, session)

    return {'status_code': 200, 'message': 'success'}<|MERGE_RESOLUTION|>--- conflicted
+++ resolved
@@ -149,16 +149,12 @@
 
     file_name = file.filename
     # 缓存本地
-<<<<<<< HEAD
-    file_path = save_uploaded_file(file.file, 'bisheng').as_posix()
-=======
     file_byte = []
     file.file.seek(0)
     # Iterate over the uploaded file in small chunks to conserve memory
     while chunk := file.file.read(8192):  # Read 8KB at a time (adjust as needed)
         file_byte.append(chunk)
     file_path = save_download_file(file_byte, 'bisheng', file_name)
->>>>>>> c7227d7f
     auto_p = True
     if auto_p:
         separator = ['\n\n', '\n', ' ', '']
@@ -181,15 +177,10 @@
 
     logger.info(f'fileName={file_name} col={collection_name} file_id={db_file.id}')
     try:
-<<<<<<< HEAD
-        background_tasks.add_task(addEmbedding,
-                                  collection_name=collection_name,
-=======
         index_name = knowledge.index_name or knowledge.collection_name
         background_tasks.add_task(addEmbedding,
                                   collection_name=collection_name,
                                   index_name=index_name,
->>>>>>> c7227d7f
                                   model=knowledge.model,
                                   chunk_size=chunk_size,
                                   separator=separator,
