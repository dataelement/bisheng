import contextlib
import json
from typing import Any, Callable, Dict, List, Sequence, Type

from bisheng.chat.config import ChatConfig
from bisheng.interface.agents.base import agent_creator
from bisheng.interface.chains.base import chain_creator
from bisheng.interface.custom_lists import CUSTOM_NODES
from bisheng.interface.importing.utils import get_function, import_by_type
from bisheng.interface.initialize.llm import initialize_vertexai
from bisheng.interface.initialize.vector_store import vecstore_initializer
from bisheng.interface.output_parsers.base import output_parser_creator
from bisheng.interface.retrievers.base import retriever_creator
from bisheng.interface.toolkits.base import toolkits_creator
from bisheng.interface.utils import load_file_into_dict
from bisheng.interface.wrappers.base import wrapper_creator
from bisheng.settings import settings
from bisheng.utils import validate
from bisheng.utils.constants import NODE_ID_DICT, PRESET_QUESTION
from langchain.agents import ZeroShotAgent
from langchain.agents import agent as agent_module
from langchain.agents.agent import AgentExecutor
from langchain.agents.agent_toolkits.base import BaseToolkit
from langchain.agents.tools import BaseTool
from langchain.base_language import BaseLanguageModel
from langchain.chains.base import Chain
from langchain.document_loaders.base import BaseLoader
from langchain.schema import BaseOutputParser, Document
from langchain.vectorstores.base import VectorStore
from pydantic import ValidationError

# from bisheng_langchain.document_loaders.elem_unstrcutured_loader import ElemUnstructuredLoaderV0


<<<<<<< HEAD
def instantiate_class(node_type: str, base_type: str,
                      params: Dict) -> Any:
=======
def instantiate_class(node_type: str, base_type: str, params: Dict, data: Dict) -> Any:
>>>>>>> 7b321226
    """Instantiate class from module type and key, and params"""
    params = convert_params_to_sets(params)
    params = convert_kwargs(params)
    params_node_id_dict = params.pop(NODE_ID_DICT)
    if node_type in CUSTOM_NODES:
        if custom_node := CUSTOM_NODES.get(node_type):
            if hasattr(custom_node, 'initialize'):
                return custom_node.initialize(**params)
            return custom_node(**params)

    class_object = import_by_type(_type=base_type, name=node_type)
<<<<<<< HEAD
    return instantiate_based_on_type(class_object, base_type,
                                     node_type, params, params_node_id_dict)
=======
    return instantiate_based_on_type(class_object, base_type, node_type, params, data)
>>>>>>> 7b321226


def convert_params_to_sets(params):
    """Convert certain params to sets"""
    if 'allowed_special' in params:
        params['allowed_special'] = set(params['allowed_special'])
    if 'disallowed_special' in params:
        params['disallowed_special'] = set(params['disallowed_special'])
    if 'input_node' in params:
        params.pop('input_node')
    return params


def convert_kwargs(params):
    # if *kwargs are passed as a string, convert to dict
    # first find any key that has kwargs or config in it
    kwargs_keys = [key for key in params.keys() if 'kwargs' in key or 'config' in key]
    for key in kwargs_keys:
        if isinstance(params[key], str):
            params[key] = json.loads(params[key])
    return params


<<<<<<< HEAD
def instantiate_based_on_type(class_object, base_type, node_type, params, param_id_dict):
=======
def instantiate_based_on_type(class_object, base_type, node_type, params, data):
>>>>>>> 7b321226
    if base_type == 'agents':
        return instantiate_agent(node_type, class_object, params)
    elif base_type == 'prompts':
        return instantiate_prompt(node_type, class_object, params)
    elif base_type == 'tools':
        tool = instantiate_tool(node_type, class_object, params)
        if hasattr(tool, 'name') and isinstance(tool, BaseTool):
            # tool name shouldn't contain spaces
            tool.name = tool.name.replace(' ', '_')
        return tool
    elif base_type == 'toolkits':
        return instantiate_toolkit(node_type, class_object, params)
    elif base_type == 'embeddings':
        return instantiate_embedding(class_object, params)
    elif base_type == 'vectorstores':
        return instantiate_vectorstore(class_object, params)
    elif base_type == 'documentloaders':
        return instantiate_documentloader(class_object, params)
    elif base_type == 'textsplitters':
        return instantiate_textsplitter(class_object, params)
    elif base_type == 'utilities':
        return instantiate_utility(node_type, class_object, params)
    elif base_type == 'chains':
<<<<<<< HEAD
        return instantiate_chains(node_type, class_object, params, param_id_dict)
=======
        return instantiate_chains(node_type, class_object, params, data)
>>>>>>> 7b321226
    elif base_type == 'output_parsers':
        return instantiate_output_parser(node_type, class_object, params)
    elif base_type == 'llms':
        return instantiate_llm(node_type, class_object, params)
    elif base_type == 'retrievers':
        return instantiate_retriever(node_type, class_object, params)
    elif base_type == 'memory':
        return instantiate_memory(node_type, class_object, params)
    elif base_type == 'wrappers':
        return instantiate_wrapper(node_type, class_object, params)
<<<<<<< HEAD
    elif base_type == 'inputOutput':
        return instantiate_input_output(node_type, class_object, params, param_id_dict)
=======
    elif base_type == 'input_output':
        return instantiate_input_output(node_type, class_object, params)
    elif base_type == 'autogenRoles':
        return instantiate_autogen_roles(node_type, class_object, params)
>>>>>>> 7b321226
    else:
        return class_object(**params)


<<<<<<< HEAD
def instantiate_input_output(node_type, class_object, params, id_dict):
    if node_type == 'Report':
        preset_question = {}
        if PRESET_QUESTION in params:
            preset_question = params.pop(PRESET_QUESTION)
        chains = params['chains']
        chains_idlist = id_dict['chains']
        # 需要对chains对象进行丰富处理
        chain_list = []
        for index, id in enumerate(chains_idlist):
            chain_obj = {}
            chain_obj['object'] = chains[index]
            chain_obj['node_id'] = id
            if id in preset_question:
                chain_obj['input'] = {chains[index].input_keys[0]: preset_question[id]}
            chain_list.append(chain_obj)
        # variables
        return class_object(**chain_list)

=======
def instantiate_autogen_roles(node_type, class_object, params):
    return class_object(**params)


def instantiate_input_output(node_type, class_object, params):
>>>>>>> 7b321226
    return class_object(**params).text()


def instantiate_wrapper(node_type, class_object, params):
    if node_type in wrapper_creator.from_method_nodes:
        method = wrapper_creator.from_method_nodes[node_type]
        if class_method := getattr(class_object, method, None):
            return class_method(**params)
        raise ValueError(f'Method {method} not found in {class_object}')

    return class_object(**params)


def instantiate_output_parser(node_type, class_object, params):
    if node_type in output_parser_creator.from_method_nodes:
        method = output_parser_creator.from_method_nodes[node_type]
        if class_method := getattr(class_object, method, None):
            return class_method(**params)
        raise ValueError(f'Method {method} not found in {class_object}')
    return class_object(**params)


def instantiate_llm(node_type, class_object, params: Dict):
    # This is a workaround so JinaChat works until streaming is implemented
    # if "openai_api_base" in params and "jina" in params["openai_api_base"]:
    # False if condition is True
    if node_type == 'VertexAI':
        return initialize_vertexai(class_object=class_object, params=params)
    # max_tokens sometimes is a string and should be an int
    if 'max_tokens' in params:
        if isinstance(params['max_tokens'], str) and params['max_tokens'].isdigit():
            params['max_tokens'] = int(params['max_tokens'])
        elif not isinstance(params.get('max_tokens'), int):
            params.pop('max_tokens', None)
    # 支持stream
    llm = class_object(**params)
    llm_config = settings.get_from_db('llm_request')
    if isinstance(llm, BaseLanguageModel):
        if hasattr(llm, 'streaming') and isinstance(llm.streaming, bool):
            llm.streaming = llm_config.get(
                'stream') if 'stream' in llm_config else ChatConfig.streaming
        elif hasattr(llm, 'stream') and isinstance(llm.stream, bool):
            llm.stream = llm_config.get(
                'stream') if 'stream' in llm_config else ChatConfig.streaming

    # 支持request_timeout & max_retries
    if hasattr(llm, 'request_timeout') and 'request_timeout' in llm_config:
        if isinstance(llm_config.get('request_timeout'), str):
            llm.request_timeout = eval(llm_config.get('request_timeout'))
        else:
            llm.request_timeout = llm_config.get('request_timeout')
    if hasattr(llm, 'max_retries') and 'max_retries' in llm_config:
        llm.max_retries = llm_config.get('max_retries')

    return llm


def instantiate_memory(node_type, class_object, params):
    # process input_key and output_key to remove them if
    # they are empty strings
    if node_type == 'ConversationEntityMemory':
        params.pop('memory_key', None)

    for key in ['input_key', 'output_key']:
        if key in params and (params[key] == '' or not params[key]):
            params.pop(key)

    try:
        if 'retriever' in params and hasattr(params['retriever'], 'as_retriever'):
            params['retriever'] = params['retriever'].as_retriever()
        return class_object(**params)
    # I want to catch a specific attribute error that happens
    # when the object does not have a cursor attribute
    except Exception as exc:
        if "object has no attribute 'cursor'" in str(exc) or 'object has no field "conn"' in str(
                exc):
            raise AttributeError(
                ('Failed to build connection to database.'
                 f' Please check your connection string and try again. Error: {exc}')) from exc
        raise exc


def instantiate_retriever(node_type, class_object, params):
    for key, value in params.items():
        if 'retriever' in key and hasattr(value, 'as_retriever'):
            params[key] = value.as_retriever()
    if node_type in retriever_creator.from_method_nodes:
        method = retriever_creator.from_method_nodes[node_type]
        if class_method := getattr(class_object, method, None):
            return class_method(**params)
        raise ValueError(f'Method {method} not found in {class_object}')
    return class_object(**params)


<<<<<<< HEAD
def instantiate_chains(node_type, class_object: Type[Chain], params: Dict, id_dict: Dict):
=======
def instantiate_chains(node_type, class_object: Type[Chain], params: Dict, data: Dict):
>>>>>>> 7b321226
    if 'retriever' in params and hasattr(params['retriever'], 'as_retriever'):
        params['retriever'] = params['retriever'].as_retriever()
    # sequence chain
    if node_type == 'SequentialChain':
        # 改造sequence 支持自定义chain顺序
        try:
            chain_order = json.loads(params.pop('chain_order'))
        except Exception:
            raise Exception('chain_order 不是标准数组')
        chains_origin = params.get('chains')
        chains_dict = {id: index for index, id in enumerate(id_dict.get('chains'))}
        params['chains'] = [chains_origin[chains_dict.get(id)] for id in chain_order]
    # dict 转换
    if 'headers' in params and isinstance(params['headers'], str):
        params['headers'] = eval(params['headers'])
    if node_type == 'ConversationalRetrievalChain':
        params['get_chat_history'] = str
        params['combine_docs_chain_kwargs'] = {
            'prompt': params.pop('combine_docs_chain_kwargs', None)
        }
    # 人工组装MultiPromptChain
    if node_type == 'MultiPromptChain':
        destination_chain_name = eval(params['destination_chain_name'])
        llm_chains = params['LLMChains']
        destination_chain = {}
        i = 0
        for k, name in destination_chain_name.items():
            destination_chain[name] = llm_chains[i]
            i = i+1
        params.pop('LLMChains')
        params.pop('destination_chain_name')
        params['destination_chains'] = destination_chain
    if node_type in chain_creator.from_method_nodes:
        method = chain_creator.from_method_nodes[node_type]
        if class_method := getattr(class_object, method, None):
            return class_method(**params)
        raise ValueError(f'Method {method} not found in {class_object}')

    return class_object(**params)


def instantiate_agent(node_type, class_object: Type[agent_module.Agent], params: Dict):
    if node_type in agent_creator.from_method_nodes:
        method = agent_creator.from_method_nodes[node_type]
        if class_method := getattr(class_object, method, None):
            agent = class_method(**params)
            tools = params.get('tools', [])
            return AgentExecutor.from_agent_and_tools(agent=agent,
                                                      tools=tools,
                                                      handle_parsing_errors=True)
    return load_agent_executor(class_object, params)


def instantiate_prompt(node_type, class_object, params: Dict):

    if node_type == 'ZeroShotPrompt':
        if 'tools' not in params:
            params['tools'] = []
        return ZeroShotAgent.create_prompt(**params)
    elif 'MessagePromptTemplate' in node_type:
        # Then we only need the template
        from_template_params = {'template': params.pop('prompt', params.pop('template', ''))}

        if not from_template_params.get('template'):
            raise ValueError('Prompt template is required')
        prompt = class_object.from_template(**from_template_params)

    elif node_type == 'ChatPromptTemplate':
        prompt = class_object.from_messages(**params)
    else:
        prompt = class_object(**params)

    format_kwargs: Dict[str, Any] = {}
    for input_variable in prompt.input_variables:
        if input_variable in params:
            variable = params[input_variable]
            if isinstance(variable, str):
                format_kwargs[input_variable] = variable
            elif isinstance(variable, BaseOutputParser) and hasattr(variable,
                                                                    'get_format_instructions'):
                format_kwargs[input_variable] = variable.get_format_instructions()
            elif isinstance(variable, List) and all(
                    isinstance(item, Document) for item in variable):
                # Format document to contain page_content and metadata
                # as one string separated by a newline
                if len(variable) > 1:
                    content = '\n'.join(
                        [item.page_content for item in variable if item.page_content])
                else:
                    if not variable:
                        format_kwargs[input_variable] = ''
                        continue
                    content = variable[0].page_content
                    # content could be a json list of strings
                    with contextlib.suppress(json.JSONDecodeError):
                        content = json.loads(content)
                        if isinstance(content, list):
                            content = ','.join([str(item) for item in content])
                format_kwargs[input_variable] = content
                # handle_keys will be a list but it does not exist yet
                # so we need to create it

            if (isinstance(variable, List) and
                    all(isinstance(item, Document)
                        for item in variable)) or (isinstance(variable, BaseOutputParser) and
                                                   hasattr(variable, 'get_format_instructions')):
                if 'handle_keys' not in format_kwargs:
                    format_kwargs['handle_keys'] = []

                # Add the handle_keys to the list
                format_kwargs['handle_keys'].append(input_variable)

    from langchain.chains.router.llm_router import RouterOutputParser
    prompt.output_parser = RouterOutputParser()
    return prompt, format_kwargs


def instantiate_tool(node_type, class_object: Type[BaseTool], params: Dict):
    if node_type == 'JsonSpec':
        if file_dict := load_file_into_dict(params.pop('path')):
            params['dict_'] = file_dict
        else:
            raise ValueError('Invalid file')
        return class_object(**params)
    elif node_type == 'PythonFunctionTool':
        params['func'] = get_function(params.get('code'))
        return class_object(**params)
    elif node_type == 'PythonFunction':
        function_string = params['code']
        if isinstance(function_string, str):
            return validate.eval_function(function_string)
        raise ValueError('Function should be a string')
    elif node_type.lower() == 'tool':
        return class_object(**params)
    return class_object(**params)


def instantiate_toolkit(node_type, class_object: Type[BaseToolkit], params: Dict):
    loaded_toolkit = class_object(**params)
    # Commenting this out for now to use toolkits as normal tools
    # if toolkits_creator.has_create_function(node_type):
    #     return load_toolkits_executor(node_type, loaded_toolkit, params)
    if isinstance(loaded_toolkit, BaseToolkit):
        return loaded_toolkit.get_tools()
    return loaded_toolkit


def instantiate_embedding(class_object, params: Dict):
    # params.pop('model', None)
    try:
        return class_object(**params)
    except ValidationError:
        params = {key: value for key, value in params.items() if key in class_object.__fields__}
        return class_object(**params)


def instantiate_vectorstore(class_object: Type[VectorStore], params: Dict):
    search_kwargs = params.pop('search_kwargs', {})
    if 'documents' not in params:
        params['documents'] = []

    if initializer := vecstore_initializer.get(class_object.__name__):
        vecstore = initializer(class_object, params)
    else:
        if 'texts' in params:
            params['documents'] = params.pop('texts')
        vecstore = class_object.from_documents(**params)

    # ! This might not work. Need to test
    if search_kwargs and hasattr(vecstore, 'as_retriever'):
        vecstore = vecstore.as_retriever(search_kwargs=search_kwargs)

    return vecstore


def instantiate_documentloader(class_object: Type[BaseLoader], params: Dict):
    if 'file_filter' in params:
        # file_filter will be a string but we need a function
        # that will be used to filter the files using file_filter
        # like lambda x: x.endswith(".txt") but as we don't know
        # anything besides the string, we will simply check if the string is
        # in x and if it is, we will return True
        file_filter = params.pop('file_filter')
        extensions = file_filter.split(',')
        params['file_filter'] = lambda x: any(extension.strip() in x for extension in extensions)
    if 'file_path' in params:
        file_path = params['file_path']
        if isinstance(file_path, list):
            file_name = file_path[1]
            params['file_path'] = file_path[0]
            if class_object.__name__ == 'ElemUnstructuredLoaderV0':
                params['file_name'] = file_name
    metadata = params.pop('metadata', None)
    if metadata and isinstance(metadata, str):
        try:
            metadata = json.loads(metadata)
        except json.JSONDecodeError as exc:
            raise ValueError('The metadata you provided is not a valid JSON string.') from exc
    # make it success when file not present
    if 'file_path' in params and not params['file_path']:
        return []
    docs = class_object(**params).load()
    # Now if metadata is an empty dict, we will not add it to the documents
    if metadata:
        for doc in docs:
            # If the document already has metadata, we will not overwrite it
            if not doc.metadata:
                doc.metadata = metadata
            else:
                doc.metadata.update(metadata)

    return docs


def instantiate_textsplitter(
    class_object,
    params: Dict,
):
    try:
        documents = params.pop('documents')
        if not documents:
            return []
    except KeyError as exc:
        raise ValueError('The source you provided did not load correctly or was empty.'
                         'Try changing the chunk_size of the Text Splitter.') from exc

    if ('separator_type' in params and
            params['separator_type'] == 'Text') or 'separator_type' not in params:
        params.pop('separator_type', None)
        # separators might come in as an escaped string like \\n
        # so we need to convert it to a string
        if 'separators' in params:
            params['separators'] = (params['separators'].encode().decode('unicode-escape'))
        text_splitter = class_object(**params)
    else:
        from langchain.text_splitter import Language

        language = params.pop('separator_type', None)
        params['language'] = Language(language)
        params.pop('separators', None)

        text_splitter = class_object.from_language(**params)
    return text_splitter.split_documents(documents)


def instantiate_utility(node_type, class_object, params: Dict):
    if node_type == 'SQLDatabase':
        return class_object.from_uri(params.pop('uri'))
    return class_object(**params)


def replace_zero_shot_prompt_with_prompt_template(nodes):
    """Replace ZeroShotPrompt with PromptTemplate"""
    for node in nodes:
        if node['data']['type'] == 'ZeroShotPrompt':
            # Build Prompt Template
            tools = [
                tool for tool in nodes if tool['type'] != 'chatOutputNode' and
                'Tool' in tool['data']['node']['base_classes']
            ]
            node['data'] = build_prompt_template(prompt=node['data'], tools=tools)
            break
    return nodes


def load_agent_executor(agent_class: type[agent_module.Agent], params, **kwargs):
    """Load agent executor from agent class, tools and chain"""
    allowed_tools: Sequence[BaseTool] = params.get('allowed_tools', [])
    llm_chain = params['llm_chain']
    # agent has hidden args for memory. might need to be support
    # memory = params["memory"]
    # if allowed_tools is not a list or set, make it a list
    if not isinstance(allowed_tools, (list, set)) and isinstance(allowed_tools, BaseTool):
        allowed_tools = [allowed_tools]
    tool_names = [tool.name for tool in allowed_tools]
    # Agent class requires an output_parser but Agent classes
    # have a default output_parser.
    agent = agent_class(allowed_tools=tool_names, llm_chain=llm_chain)  # type: ignore
    return AgentExecutor.from_agent_and_tools(
        agent=agent,
        tools=allowed_tools,
        handle_parsing_errors=True,
        # memory=memory,
        **kwargs,
    )


def load_toolkits_executor(node_type: str, toolkit: BaseToolkit, params: dict):
    create_function: Callable = toolkits_creator.get_create_function(node_type)
    if llm := params.get('llm'):
        return create_function(llm=llm, toolkit=toolkit)


def build_prompt_template(prompt, tools):
    """Build PromptTemplate from ZeroShotPrompt"""
    prefix = prompt['node']['template']['prefix']['value']
    suffix = prompt['node']['template']['suffix']['value']
    format_instructions = prompt['node']['template']['format_instructions']['value']

    tool_strings = '\n'.join([
        f"{tool['data']['node']['name']}: {tool['data']['node']['description']}" for tool in tools
    ])
    tool_names = ', '.join([tool['data']['node']['name'] for tool in tools])
    format_instructions = format_instructions.format(tool_names=tool_names)
    value = '\n\n'.join([prefix, tool_strings, format_instructions, suffix])

    prompt['type'] = 'PromptTemplate'

    prompt['node'] = {
        'template': {
            '_type': 'prompt',
            'input_variables': {
                'type': 'str',
                'required': True,
                'placeholder': '',
                'list': True,
                'show': False,
                'multiline': False,
            },
            'output_parser': {
                'type': 'BaseOutputParser',
                'required': False,
                'placeholder': '',
                'list': False,
                'show': False,
                'multline': False,
                'value': None,
            },
            'template': {
                'type': 'str',
                'required': True,
                'placeholder': '',
                'list': False,
                'show': True,
                'multiline': True,
                'value': value,
            },
            'template_format': {
                'type': 'str',
                'required': False,
                'placeholder': '',
                'list': False,
                'show': False,
                'multline': False,
                'value': 'f-string',
            },
            'validate_template': {
                'type': 'bool',
                'required': False,
                'placeholder': '',
                'list': False,
                'show': False,
                'multline': False,
                'value': True,
            },
        },
        'description': 'Schema to represent a prompt for an LLM.',
        'base_classes': ['BasePromptTemplate'],
    }

    return prompt<|MERGE_RESOLUTION|>--- conflicted
+++ resolved
@@ -32,12 +32,7 @@
 # from bisheng_langchain.document_loaders.elem_unstrcutured_loader import ElemUnstructuredLoaderV0
 
 
-<<<<<<< HEAD
-def instantiate_class(node_type: str, base_type: str,
-                      params: Dict) -> Any:
-=======
 def instantiate_class(node_type: str, base_type: str, params: Dict, data: Dict) -> Any:
->>>>>>> 7b321226
     """Instantiate class from module type and key, and params"""
     params = convert_params_to_sets(params)
     params = convert_kwargs(params)
@@ -49,12 +44,7 @@
             return custom_node(**params)
 
     class_object = import_by_type(_type=base_type, name=node_type)
-<<<<<<< HEAD
-    return instantiate_based_on_type(class_object, base_type,
-                                     node_type, params, params_node_id_dict)
-=======
     return instantiate_based_on_type(class_object, base_type, node_type, params, data)
->>>>>>> 7b321226
 
 
 def convert_params_to_sets(params):
@@ -78,11 +68,7 @@
     return params
 
 
-<<<<<<< HEAD
-def instantiate_based_on_type(class_object, base_type, node_type, params, param_id_dict):
-=======
 def instantiate_based_on_type(class_object, base_type, node_type, params, data):
->>>>>>> 7b321226
     if base_type == 'agents':
         return instantiate_agent(node_type, class_object, params)
     elif base_type == 'prompts':
@@ -106,11 +92,7 @@
     elif base_type == 'utilities':
         return instantiate_utility(node_type, class_object, params)
     elif base_type == 'chains':
-<<<<<<< HEAD
-        return instantiate_chains(node_type, class_object, params, param_id_dict)
-=======
         return instantiate_chains(node_type, class_object, params, data)
->>>>>>> 7b321226
     elif base_type == 'output_parsers':
         return instantiate_output_parser(node_type, class_object, params)
     elif base_type == 'llms':
@@ -121,46 +103,19 @@
         return instantiate_memory(node_type, class_object, params)
     elif base_type == 'wrappers':
         return instantiate_wrapper(node_type, class_object, params)
-<<<<<<< HEAD
-    elif base_type == 'inputOutput':
-        return instantiate_input_output(node_type, class_object, params, param_id_dict)
-=======
     elif base_type == 'input_output':
         return instantiate_input_output(node_type, class_object, params)
     elif base_type == 'autogenRoles':
         return instantiate_autogen_roles(node_type, class_object, params)
->>>>>>> 7b321226
     else:
         return class_object(**params)
 
 
-<<<<<<< HEAD
-def instantiate_input_output(node_type, class_object, params, id_dict):
-    if node_type == 'Report':
-        preset_question = {}
-        if PRESET_QUESTION in params:
-            preset_question = params.pop(PRESET_QUESTION)
-        chains = params['chains']
-        chains_idlist = id_dict['chains']
-        # 需要对chains对象进行丰富处理
-        chain_list = []
-        for index, id in enumerate(chains_idlist):
-            chain_obj = {}
-            chain_obj['object'] = chains[index]
-            chain_obj['node_id'] = id
-            if id in preset_question:
-                chain_obj['input'] = {chains[index].input_keys[0]: preset_question[id]}
-            chain_list.append(chain_obj)
-        # variables
-        return class_object(**chain_list)
-
-=======
 def instantiate_autogen_roles(node_type, class_object, params):
     return class_object(**params)
 
 
 def instantiate_input_output(node_type, class_object, params):
->>>>>>> 7b321226
     return class_object(**params).text()
 
 
@@ -255,11 +210,7 @@
     return class_object(**params)
 
 
-<<<<<<< HEAD
-def instantiate_chains(node_type, class_object: Type[Chain], params: Dict, id_dict: Dict):
-=======
 def instantiate_chains(node_type, class_object: Type[Chain], params: Dict, data: Dict):
->>>>>>> 7b321226
     if 'retriever' in params and hasattr(params['retriever'], 'as_retriever'):
         params['retriever'] = params['retriever'].as_retriever()
     # sequence chain
